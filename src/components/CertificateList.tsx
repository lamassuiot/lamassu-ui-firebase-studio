--- conflicted
+++ resolved
@@ -22,12 +22,8 @@
 import { RevocationModal } from '@/components/shared/RevocationModal';
 import type { CertSortConfig, SortableCertColumn } from '@/app/certificates/page'; // Import shared types
 import { OcspCheckModal } from '@/components/shared/OcspCheckModal';
-<<<<<<< HEAD
 import { ApiStatusBadge } from '@/components/shared/ApiStatusBadge';
 import { updateCertificateStatus } from '@/lib/issued-certificate-data';
-=======
-import { useAuth } from '@/contexts/AuthContext';
->>>>>>> 5cd4b83f
 
 interface CertificateListProps {
   certificates: CertificateData[];
@@ -96,7 +92,6 @@
   };
 
   const handleConfirmCertificateRevocation = async (reason: string) => {
-<<<<<<< HEAD
     if (!certificateToRevoke) {
       toast({ title: "Error", description: "No certificate selected for revocation.", variant: "destructive" });
       return;
@@ -120,48 +115,12 @@
       toast({
         title: "Certificate Revoked",
         description: `Certificate "${getCommonName(certificateToRevoke.subject)}" has been successfully revoked.`,
-=======
-    if (!certificateToRevoke || !user?.access_token) {
-      toast({ title: "Error", description: "Missing certificate data or authentication token.", variant: "destructive" });
-      return;
-    }
-
-    setIsRevoking(true);
-    try {
-      const response = await fetch(`https://lab.lamassu.io/api/ca/v1/certificates/${certificateToRevoke.serialNumber}/status`, {
-        method: 'PUT',
-        headers: {
-          'Content-Type': 'application/json',
-          'Authorization': `Bearer ${user.access_token}`,
-        },
-        body: JSON.stringify({
-          status: 'REVOKED',
-          revocation_reason: reason,
-        }),
-      });
-
-      if (!response.ok) {
-        let errorJson;
-        let errorMessage = `Failed to revoke certificate. Status: ${response.status}`;
-        try {
-          errorJson = await response.json();
-          errorMessage = `Revocation failed: ${errorJson.err || errorJson.message || 'Unknown error'}`;
-        } catch (e) { /* ignore json parsing error */ }
-        throw new Error(errorMessage);
-      }
-      
-      onCertificateUpdated({ ...certificateToRevoke, apiStatus: 'REVOKED' });
-      toast({
-        title: "Certificate Revoked",
-        description: `Successfully revoked certificate "${getCommonName(certificateToRevoke.subject)}".`,
->>>>>>> 5cd4b83f
       });
 
     } catch (error: any) {
       toast({
         title: "Revocation Failed",
         description: error.message,
-<<<<<<< HEAD
         variant: "destructive",
       });
     } finally {
@@ -193,14 +152,7 @@
         title: "Re-activation Failed",
         description: error.message,
         variant: "destructive",
-=======
-        variant: "destructive"
->>>>>>> 5cd4b83f
-      });
-    } finally {
-      setIsRevoking(false);
-      setIsRevocationModalOpen(false);
-      setCertificateToRevoke(null);
+      });
     }
   };
 
