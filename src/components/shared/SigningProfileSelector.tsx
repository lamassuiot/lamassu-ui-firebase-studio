
'use client';

import React from 'react';
import { Card, CardHeader, CardTitle, CardDescription } from "@/components/ui/card";
import { Label } from "@/components/ui/label";
import { Select, SelectContent, SelectItem, SelectTrigger, SelectValue } from "@/components/ui/select";
import { Skeleton } from "@/components/ui/skeleton";
import { IssuanceProfileCard } from '@/components/shared/IssuanceProfileCard';
import { Settings2, BookText, PlusCircle, AlertTriangle, FileText, Shield, Lock, Code } from 'lucide-react';
import { cn } from '@/lib/utils';
import type { ApiSigningProfile, CreateSigningProfilePayload } from '@/lib/ca-data';
import { useAuth } from '@/contexts/AuthContext';
import { useToast } from '@/hooks/use-toast';
import { useRouter } from 'next/navigation';
import { createSigningProfile } from '@/lib/ca-data';
import { Button } from '../ui/button';
import { Loader2 } from 'lucide-react';
import { SigningProfileForm, type SigningProfileFormValues, defaultFormValues, templateDefaults } from './SigningProfileForm';
import { ExpirationInput, ExpirationConfig } from './ExpirationInput';
import { KEY_USAGE_OPTIONS, EKU_OPTIONS } from '@/lib/form-options';
import { Alert } from '../ui/alert';


export type ProfileMode = 'reuse' | 'inline' | 'create';

interface SigningProfileSelectorProps {
  profileMode: ProfileMode;
  onProfileModeChange: (mode: ProfileMode) => void;
  availableProfiles: ApiSigningProfile[];
  isLoadingProfiles: boolean;
  selectedProfileId: string | null;
  onProfileIdChange: (id: string | null) => void;
  
  // Props for inline mode
  inlineModeEnabled?: boolean;
  validity?: ExpirationConfig;
  onValidityChange?: (config: ExpirationConfig) => void;
  validityWarning?: string | null;
  keyUsages?: string[];
  onKeyUsageChange?: (usage: string, checked: boolean) => void;
  extendedKeyUsages?: string[];
  onExtendedKeyUsageChange?: (usage: string, checked: boolean) => void;

  createModeEnabled?: boolean;
}

const toTitleCase = (str: string) => str.replace(/([A-Z])/g, ' $1').replace(/^./, (s) => s.toUpperCase());

const templateMetadata = [
    { id: 'blank', title: 'Blank Template', description: 'Start with an empty, default profile.', icon: FileText },
    { id: 'device-auth', title: 'IoT Device Auth', description: 'For standard device client/server authentication.', icon: Shield },
    { id: 'server-cert', title: 'TLS Web Server', description: 'Standard profile for HTTPS web servers.', icon: Lock },
    { id: 'code-signing', title: 'Code Signing', description: 'For signing application binaries and code.', icon: Code },
    { id: 'ca-cert', title: 'Intermediate CA', description: 'Profile for creating a new sub-CA.', icon: Settings2 },
];

export const SigningProfileSelector: React.FC<SigningProfileSelectorProps> = ({
  profileMode,
  onProfileModeChange,
  availableProfiles,
  isLoadingProfiles,
  selectedProfileId,
  onProfileIdChange,
  inlineModeEnabled = false,
  validity,
  onValidityChange,
  validityWarning,
  keyUsages,
  onKeyUsageChange,
  extendedKeyUsages,
  onExtendedKeyUsageChange,
  createModeEnabled = true,
}) => {
  const { user } = useAuth();
  const { toast } = useToast();
  const router = useRouter();
  const [isSubmittingNewProfile, setIsSubmittingNewProfile] = React.useState(false);
  
  // New state for the creation sub-flow
  const [creationView, setCreationView] = React.useState<'template' | 'form'>('template');
  const [initialFormValues, setInitialFormValues] = React.useState<SigningProfileFormValues | null>(defaultFormValues);
    
  const selectedProfile = React.useMemo(() => {
    if (profileMode === 'reuse' && selectedProfileId) {
      return availableProfiles.find(p => p.id === selectedProfileId);
    }
    return null;
  }, [profileMode, selectedProfileId, availableProfiles]);

  const handleCreateProfileSubmit = async (data: SigningProfileFormValues) => {
    if (!user?.access_token) {
        toast({ title: "Error", description: "Authentication token is missing.", variant: "destructive" });
        return;
    }
    
    setIsSubmittingNewProfile(true);

    let validityPayload: { type: string; duration?: string; time?: string } = { type: 'Duration', duration: '1y' };
    if (data.validity.type === 'Duration' && data.validity.durationValue) {
        validityPayload = { type: 'Duration', duration: data.validity.durationValue };
    } else if (data.validity.type === 'Date' && data.validity.dateValue) {
        validityPayload = { type: 'Date', time: data.validity.dateValue.toISOString() };
    } else if (data.validity.type === 'Indefinite') {
        validityPayload = { type: 'Date', time: "9999-12-31T23:59:59.999Z" };
    }

    const payload: CreateSigningProfilePayload = {
        name: data.profileName,
        description: data.description,
        validity: validityPayload,
        sign_as_ca: data.signAsCa,
        honor_key_usage: data.honorKeyUsage,
        key_usage: data.keyUsages || [],
        honor_extended_key_usage: data.honorExtendedKeyUsage,
        extended_key_usage: data.extendedKeyUsages || [],
        honor_subject: data.honorSubject,
        honor_extensions: true,
        crypto_enforcement: {
            enabled: data.cryptoEnforcement.enabled,
            allow_rsa_keys: data.cryptoEnforcement.allowRsa,
            allow_ecdsa_keys: data.cryptoEnforcement.allowEcdsa,
            allowed_rsa_key_sizes: data.cryptoEnforcement.allowedRsaKeySizes || [],
            allowed_ecdsa_key_sizes: data.cryptoEnforcement.allowedEcdsaCurves || [],
        },
    };
    if (!data.honorSubject) {
        payload.subject = { country: data.overrideCountry, state: data.overrideState, organization: data.overrideOrganization, organizational_unit: data.overrideOrgUnit };
    }

    try {
        const newProfile = await createSigningProfile(payload, user.access_token);
        toast({ title: "Profile Created", description: `Issuance Profile "${newProfile.name}" created.` });
        onProfileIdChange(newProfile.id); 
        onProfileModeChange('reuse'); // Switch back to reuse mode and select the new profile
        router.refresh(); 
    } catch (error: any) {
        toast({ title: `Creation Failed`, description: error.message, variant: "destructive" });
    } finally {
        setIsSubmittingNewProfile(false);
    }
  };
  
  const handleTemplateSelect = (templateId: string) => {
    if (templateId === 'blank') {
        setInitialFormValues(defaultFormValues);
    } else {
        const templateData = templateDefaults[templateId];
        setInitialFormValues({ ...defaultFormValues, ...templateData });
    }
    setCreationView('form');
  };

  const cardClass = (mode: ProfileMode) => cn(
    "cursor-pointer transition-all duration-200 hover:shadow-md border-2",
    profileMode === mode 
      ? "border-primary bg-primary/5 shadow-sm" 
      : "border-border hover:border-primary/50"
  );
  
  const iconWrapperClass = (mode: ProfileMode) => cn(
    "p-2 rounded-lg",
    profileMode === mode 
      ? "bg-primary text-primary-foreground" 
      : "bg-muted text-muted-foreground"
  );

  const gridColsClass = [inlineModeEnabled, createModeEnabled].filter(Boolean).length + 1 >= 3 
    ? 'md:grid-cols-3' 
    : 'md:grid-cols-2';

  return (
    <div className="space-y-4">
      <Label>Profile Mode</Label>
      <div className={cn("grid grid-cols-1 gap-4", gridColsClass)}>
        <Card className={cardClass('reuse')} onClick={() => onProfileModeChange('reuse')}>
          <CardHeader ><div className="flex items-center space-x-3"><div className={iconWrapperClass('reuse')}><BookText className="h-5 w-5" /></div><div><CardTitle className="text-base">Reuse Existing Profile</CardTitle><CardDescription className="text-sm">Use predefined issuance templates</CardDescription></div></div></CardHeader>
        </Card>
        {inlineModeEnabled && (
            <Card className={cardClass('inline')} onClick={() => onProfileModeChange('inline')}>
<<<<<<< HEAD
              <CardHeader ><div className="flex items-center space-x-3"><div className={iconWrapperClass('inline')}><Settings2 className="h-5 w-5" /></div><div><CardTitle className="text-base">Inline Profile</CardTitle><CardDescription className="text-sm">Define a one-time issuance policy</CardDescription></div></div></CardHeader>
            </Card>
        )}
        {createModeEnabled && (
            <Card className={cardClass('create')} onClick={() => onProfileModeChange('create')}>
              <CardHeader ><div className="flex items-center space-x-3"><div className={iconWrapperClass('create')}><PlusCircle className="h-5 w-5" /></div><div><CardTitle className="text-base">Create New Profile</CardTitle><CardDescription className="text-sm">Define a full, reusable profile</CardDescription></div></div></CardHeader>
=======
              <CardHeader className="pb-3"><div className="flex items-center space-x-3"><div className="icon-wrapper inline"><Settings2 className="h-5 w-5" /></div><div><CardTitle className="text-base">Inline Profile</CardTitle><CardDescription className="text-sm">Define a one-time issuance policy</CardDescription></div></div></CardHeader>
            </Card>
        )}
        {createModeEnabled && (
            <Card className={cardClass('create')} onClick={() => { onProfileModeChange('create'); setCreationView('template'); }}>
              <CardHeader className="pb-3"><div className="flex items-center space-x-3"><div className={iconWrapperClass('create')}><PlusCircle className="h-5 w-5" /></div><div><CardTitle className="text-base">Create New Profile</CardTitle><CardDescription className="text-sm">Define a full, reusable profile</CardDescription></div></div></CardHeader>
>>>>>>> 042a8e68
            </Card>
        )}
      </div>

      {profileMode === 'reuse' && (
        <div className="space-y-4">
          <div className="space-y-2">
            <Label htmlFor="profile-select">Issuance Profile</Label>
            {isLoadingProfiles ? ( <Skeleton className="h-10 w-full md:w-1/2" /> ) : (
              <Select value={selectedProfileId || ''} onValueChange={(v) => onProfileIdChange(v)}>
                <SelectTrigger id="profile-select" className="w-full md:w-1/2"><SelectValue placeholder="Select a profile..." /></SelectTrigger>
                <SelectContent>
                  {availableProfiles.length > 0 ? ( availableProfiles.map(p => <SelectItem key={p.id} value={p.id}>{p.name}</SelectItem>) ) : ( <SelectItem value="none" disabled>No profiles available</SelectItem> )}
                </SelectContent>
              </Select>
            )}
          </div>
          {selectedProfile && (
            <div className="pt-2"><IssuanceProfileCard profile={selectedProfile} /></div>
          )}
        </div>
      )}

      {profileMode === 'inline' && inlineModeEnabled && validity && onValidityChange && onKeyUsageChange && onExtendedKeyUsageChange && keyUsages && extendedKeyUsages && (
          <div className="pt-4 mt-4 border-t space-y-4">
                <ExpirationInput
                    idPrefix="inline-validity"
                    label="Certificate Validity"
                    value={validity}
                    onValueChange={onValidityChange}
                />
                {validityWarning && <Alert variant="warning"><AlertTriangle className="h-4 w-4"/><CardDescription>{validityWarning}</CardDescription></Alert>}
                <div className="grid grid-cols-1 md:grid-cols-2 gap-4">
                    <div>
                        <Label>Key Usages</Label>
                        <div className="p-3 border rounded-md mt-1 space-y-2">
                            {KEY_USAGE_OPTIONS.map(usage => (
                                <div key={usage.id} className="flex items-center space-x-2">
                                    <Checkbox id={`inline-ku-${usage.id}`} checked={keyUsages.includes(usage.id)} onCheckedChange={(c) => onKeyUsageChange(usage.id, !!c)} />
                                    <Label htmlFor={`inline-ku-${usage.id}`} className="font-normal">{usage.label}</Label>
                                </div>
                            ))}
                        </div>
                    </div>
                     <div>
                        <Label>Extended Key Usages</Label>
                        <div className="p-3 border rounded-md mt-1 space-y-2">
                             {EKU_OPTIONS.map(eku => (
                                <div key={eku.id} className="flex items-center space-x-2">
                                    <Checkbox id={`inline-eku-${eku.id}`} checked={extendedKeyUsages.includes(eku.id)} onCheckedChange={(c) => onExtendedKeyUsageChange(eku.id, !!c)} />
                                    <Label htmlFor={`inline-eku-${eku.id}`} className="font-normal">{eku.label}</Label>
                                </div>
                            ))}
                        </div>
                    </div>
                </div>
          </div>
      )}

      {profileMode === 'create' && createModeEnabled && (
        <div className="pt-4 mt-4 border-t">
          {creationView === 'template' ? (
            <div className="space-y-4">
              <h3 className="font-medium">Select a Template</h3>
              <div className="grid grid-cols-1 md:grid-cols-2 lg:grid-cols-3 gap-4">
                  {templateMetadata.map(({ id, title, description, icon: Icon }) => (
                      <Card key={id} className="hover:shadow-md hover:border-primary/50 transition-shadow cursor-pointer flex flex-col" onClick={() => handleTemplateSelect(id)}>
                          <CardHeader className="flex-grow">
                              <div className="flex items-center space-x-3 mb-2">
                                  <div className="p-2 bg-muted rounded-md"><Icon className="h-6 w-6 text-primary"/></div>
                                  <h3 className="font-semibold">{title}</h3>
                              </div>
                              <p className="text-xs text-muted-foreground">{description}</p>
                          </CardHeader>
                      </Card>
                  ))}
              </div>
            </div>
          ) : (
            <SigningProfileForm
              initialValues={initialFormValues}
              onSubmit={handleCreateProfileSubmit}
              isSubmitting={isSubmittingNewProfile}
              submitButton={
                <div className="flex justify-end pt-4">
                  <Button type="submit" disabled={isSubmittingNewProfile}>
                    {isSubmittingNewProfile ? <Loader2 className="mr-2 h-4 w-4 animate-spin"/> : <PlusCircle className="mr-2 h-4 w-4"/>}
                    Create Profile & Continue
                  </Button>
                </div>
              }
            />
          )}
        </div>
      )}
    </div>
  );
};<|MERGE_RESOLUTION|>--- conflicted
+++ resolved
@@ -178,21 +178,12 @@
         </Card>
         {inlineModeEnabled && (
             <Card className={cardClass('inline')} onClick={() => onProfileModeChange('inline')}>
-<<<<<<< HEAD
               <CardHeader ><div className="flex items-center space-x-3"><div className={iconWrapperClass('inline')}><Settings2 className="h-5 w-5" /></div><div><CardTitle className="text-base">Inline Profile</CardTitle><CardDescription className="text-sm">Define a one-time issuance policy</CardDescription></div></div></CardHeader>
             </Card>
         )}
         {createModeEnabled && (
             <Card className={cardClass('create')} onClick={() => onProfileModeChange('create')}>
               <CardHeader ><div className="flex items-center space-x-3"><div className={iconWrapperClass('create')}><PlusCircle className="h-5 w-5" /></div><div><CardTitle className="text-base">Create New Profile</CardTitle><CardDescription className="text-sm">Define a full, reusable profile</CardDescription></div></div></CardHeader>
-=======
-              <CardHeader className="pb-3"><div className="flex items-center space-x-3"><div className="icon-wrapper inline"><Settings2 className="h-5 w-5" /></div><div><CardTitle className="text-base">Inline Profile</CardTitle><CardDescription className="text-sm">Define a one-time issuance policy</CardDescription></div></div></CardHeader>
-            </Card>
-        )}
-        {createModeEnabled && (
-            <Card className={cardClass('create')} onClick={() => { onProfileModeChange('create'); setCreationView('template'); }}>
-              <CardHeader className="pb-3"><div className="flex items-center space-x-3"><div className={iconWrapperClass('create')}><PlusCircle className="h-5 w-5" /></div><div><CardTitle className="text-base">Create New Profile</CardTitle><CardDescription className="text-sm">Define a full, reusable profile</CardDescription></div></div></CardHeader>
->>>>>>> 042a8e68
             </Card>
         )}
       </div>
