
'use client';

import React, { useState, useEffect } from 'react';
import { Dialog, DialogContent, DialogHeader, DialogTitle, DialogDescription, DialogFooter } from "@/components/ui/dialog";
import { Button } from "@/components/ui/button";
import { Label } from "@/components/ui/label";
import { Input } from "@/components/ui/input";
import { Textarea } from "@/components/ui/textarea";
import { Loader2, ArrowLeft, Check, Copy, Info } from "lucide-react";
import { cn } from "@/lib/utils";
import type { CA } from '@/lib/ca-data';
import { findCaById } from '@/lib/ca-data';
import { useAuth } from '@/contexts/AuthContext';
import { useToast } from '@/hooks/use-toast';
import { CaVisualizerCard } from '../CaVisualizerCard';
import { DurationInput } from './DurationInput';
import type { ApiCryptoEngine } from '@/types/crypto-engine';
import { Alert } from '../ui/alert';

// Re-defining RA type here to avoid complex imports, but ideally this would be shared
interface ApiRaItem {
  id: string;
  name: string;
  settings: {
    enrollment_settings: {
      enrollment_ca: string;
    }
  }
}

interface EstEnrollModalProps {
  isOpen: boolean;
  onOpenChange: (isOpen: boolean) => void;
  ra: ApiRaItem | null;
  availableCAs: CA[];
  allCryptoEngines: ApiCryptoEngine[];
  isLoadingCAs: boolean;
  errorCAs: string | null;
  loadCAsAction: () => void;
}

const Stepper: React.FC<{ currentStep: number }> = ({ currentStep }) => {
  const steps = ["Device", "CSR", "Props", "Bootstrap", "Commands"];
  return (
    <div className="flex items-center space-x-2 sm:space-x-4 mb-6 sm:mb-8">
      {steps.map((label, index) => {
        const stepNumber = index + 1;
        const isCompleted = stepNumber < currentStep;
        const isActive = stepNumber === currentStep;
        return (
          <React.Fragment key={stepNumber}>
            <div className="flex flex-col items-center space-y-1">
              <div className={cn(
                "h-8 w-8 rounded-full flex items-center justify-center font-bold transition-colors text-xs sm:text-sm",
                isCompleted ? "bg-primary text-primary-foreground" :
                isActive ? "bg-primary/20 border-2 border-primary text-primary" :
                "bg-muted border-2 border-border text-muted-foreground"
              )}>
                {isCompleted ? <Check className="h-5 w-5" /> : stepNumber}
              </div>
              <p className={cn(
                "text-xs font-medium text-center",
                isActive || isCompleted ? "text-primary" : "text-muted-foreground"
              )}>{label}</p>
            </div>
            {index < steps.length - 1 && (
              <div className={cn(
                "flex-1 h-0.5 transition-colors mt-[-1rem]",
                isCompleted ? "bg-primary" : "bg-border"
              )}></div>
            )}
          </React.Fragment>
        );
      })}
    </div>
  );
};


export const EstEnrollModal: React.FC<EstEnrollModalProps> = ({ isOpen, onOpenChange, ra, availableCAs, allCryptoEngines }) => {
    const { toast } = useToast();
    
    const [step, setStep] = useState(1);
    const [deviceId, setDeviceId] = useState('');
    const [isGenerating, setIsGenerating] = useState(false);
    
    // Step 3 state
    const [bootstrapSigner, setBootstrapSigner] = useState<CA | null>(null);
    const [bootstrapValidity, setBootstrapValidity] = useState('1h');
    
    // Step 4 state
    const [bootstrapCertificate, setBootstrapCertificate] = useState('');

    // Step 5 state
    const [enrollCommand, setEnrollCommand] = useState('');


    useEffect(() => {
        if(isOpen) {
            setStep(1);
            setDeviceId('');
            setBootstrapValidity('1h');
            setBootstrapCertificate('');
            setEnrollCommand('');
            
            // Auto-select CA based on RA config
            if (ra && availableCAs.length > 0) {
                const enrollmentCaId = ra.settings.enrollment_settings.enrollment_ca;
                const signerCa = findCaById(enrollmentCaId, availableCAs);

                if (signerCa) {
                    setBootstrapSigner(signerCa);
                    // Pre-populate validity if it's a duration string
                    if (signerCa.defaultIssuanceLifetime && !signerCa.defaultIssuanceLifetime.includes('T') && signerCa.defaultIssuanceLifetime !== 'Indefinite' && signerCa.defaultIssuanceLifetime !== 'Not Specified') {
                        setBootstrapValidity(signerCa.defaultIssuanceLifetime);
                    } else {
                        setBootstrapValidity('1h'); // Fallback for ISO dates, Indefinite, or unspecified
                    }
                } else {
                    setBootstrapSigner(null);
                }
            } else {
                setBootstrapSigner(null);
            }
        }
    }, [isOpen, ra, availableCAs]);

    const handleNext = async () => {
        if (step === 1) { // --> Show CSR commands
            if (!deviceId.trim()) {
                toast({ title: "Device ID required", variant: "destructive" });
                return;
            }
            setStep(2);
        } else if (step === 2) { // --> Define Props
            setStep(3);
        } else if (step === 3) { // --> Issue Bootstrap Cert
             if (!bootstrapSigner) {
                toast({ title: "Bootstrap Signer Required", description: "The RA policy does not specify a valid enrollment CA for bootstrapping.", variant: "destructive" });
                return;
            }
            setIsGenerating(true);
            // MOCK API call to issue bootstrap certificate (no CSR needed for this mock)
            await new Promise(res => setTimeout(res, 800));
            const mockCert = `-----BEGIN CERTIFICATE-----\n` +
                `MOCK_BOOTSTRAP_CERT_FOR_${deviceId}_ISSUED_BY_${bootstrapSigner.name}\n` +
                `${btoa(Date.now().toString())}\n` +
                `-----END CERTIFICATE-----`;
            setBootstrapCertificate(mockCert);
            setIsGenerating(false);
            setStep(4);
        } else if (step === 4) { // --> Generate Commands
            const command = `curl -v --cert-type PEM --cert bootstrap.cert \\ \n`+
                            `  --key-type PEM --key device.key \\ \n`+
                            `  -H "Content-Type: application/pkcs10" \\ \n`+
                            `  --data-binary @device.csr \\ \n`+
                            `  "https://lab.lamassu.io/api/dmsmanager/.well-known/est/${ra?.id}/simpleenroll"`;
            setEnrollCommand(command);
            setStep(5);
        }
    };
    
    const handleBack = () => {
        setStep(prev => prev > 1 ? prev - 1 : 1);
    };

    const handleCopy = async (text: string, fieldName: string) => {
        try {
            await navigator.clipboard.writeText(text);
            toast({ title: "Copied!", description: `${fieldName} copied to clipboard.` });
        } catch (err) {
            toast({ title: "Copy Failed", variant: "destructive" });
        }
    }
    
    const CodeBlock = ({ content }: { content: string }) => (
      <div className="relative">
        <pre className="text-xs bg-muted p-3 rounded-md font-mono overflow-x-auto whitespace-pre-wrap break-all">
          <code>{content}</code>
        </pre>
        <Button variant="ghost" size="icon" className="absolute top-1.5 right-1.5 h-7 w-7" onClick={() => handleCopy(content, "Command")}>
            <Copy className="h-4 w-4"/>
        </Button>
      </div>
    );
    
<<<<<<< HEAD
    const opensslCombinedCommand = `openssl req -new -newkey rsa:2048 -nodes -keyout ${deviceId}.key -out ${deviceId}.csr -subj "/CN==${deviceId}"
cat aaa.csr | sed '/-----BEGIN CERTIFICATE REQUEST-----/d'  | sed '/-----END CERTIFICATE REQUEST-----/d'> ${deviceId}.stripped.csr`;

=======
    const opensslCombinedCommand = `openssl genpkey -algorithm EC -pkeyopt ec_paramgen_curve:P-256 -out device.key && \\\n  openssl req -new -key device.key -out device.csr -subj "/CN=${deviceId || 'your_device_id'}"`;
    
>>>>>>> cd54e0f2
    return (
        <Dialog open={isOpen} onOpenChange={onOpenChange}>
            <DialogContent className="sm:max-w-xl md:max-w-2xl lg:max-w-3xl">
                <DialogHeader>
                    <DialogTitle>EST Enroll</DialogTitle>
                    <DialogDescription>
                        Generate enrollment commands for RA: {ra?.name} ({ra?.id})
                    </DialogDescription>
                </DialogHeader>

                <div className="py-4">
                    <Stepper currentStep={step}/>
                    
                    {step === 1 && (
                        <div className="space-y-2">
                            <Label htmlFor="deviceId">Device ID</Label>
                            <Input id="deviceId" value={deviceId} onChange={e => setDeviceId(e.target.value)} placeholder="e.g., test-1, sensor-12345" />
                        </div>
                    )}
                    {step === 2 && (
                         <div className="space-y-4">
                            <div>
                                <Label>Generate Key & CSR</Label>
                                <p className="text-xs text-muted-foreground mb-1">
                                    Run the following command on your device to generate a private key (`device.key`) and a CSR (`device.csr`).
                                </p>
                                <CodeBlock content={opensslCombinedCommand}/>
                            </div>
                        </div>
                    )}
                    {step === 3 && (
                        <div className="space-y-4">
                            <div>
                                <Label htmlFor="bootstrapSigner">Bootstrap signer</Label>
                                <p className="text-xs text-muted-foreground mb-2">
                                    The RA policy dictates that the bootstrap certificate must be signed by the following CA.
                                </p>
                                {bootstrapSigner ? (
                                    <div className="mt-2"><CaVisualizerCard ca={bootstrapSigner} className="shadow-none border-border" allCryptoEngines={allCryptoEngines}/></div>
                                ) : (
                                    <div className="mt-2 p-4 text-center border rounded-md bg-muted/30 text-muted-foreground">
                                        <p>No authorized enrollment CA found for this RA.</p>
                                    </div>
                                )}
                            </div>
                            <DurationInput id="bootstrapValidity" label="Bootstrap Certificate Validity" value={bootstrapValidity} onChange={setBootstrapValidity} />
                        </div>
                    )}
                    {step === 4 && (
                        <div className="space-y-4">
                            <Alert>
                                <Info className="h-4 w-4" />
                                <Alert.Description>
                                    Your private key (device.key) was generated locally on your machine and is not shown here. Keep it safe.
                                </Alert.Description>
                            </Alert>
                             <div>
                                <Label>Bootstrap Certificate</Label>
                                <Textarea value={bootstrapCertificate} readOnly rows={8} className="font-mono bg-muted/50 mt-1"/>
                            </div>
                        </div>
                    )}
                     {step === 5 && (
                        <div className="space-y-4">
                            <div>
                                <Label>Enrollment Command</Label>
                                <div className="relative">
                                    <Textarea value={enrollCommand} readOnly rows={5} className="font-mono bg-muted/50 mt-1 pr-12"/>
                                    <Button variant="ghost" size="icon" className="absolute top-2 right-2 h-7 w-7" onClick={() => handleCopy(enrollCommand, "Command")}>
                                        <Copy className="h-4 w-4"/>
                                    </Button>
                                </div>
                            </div>
                            <p className="text-sm text-muted-foreground">
                               Note: This command assumes you have saved the bootstrap certificate as `bootstrap.cert` and the key and CSR files (`device.key`, `device.csr`) are in the same directory.
                            </p>
                        </div>
                    )}
                </div>

                <DialogFooter>
                    <div className="w-full flex justify-between">
                        <Button variant="ghost" onClick={() => onOpenChange(false)}>Cancel</Button>
                        <div className="flex space-x-2">
                            {step > 1 && (
                                <Button variant="outline" onClick={handleBack} disabled={isGenerating}>
                                    <ArrowLeft className="mr-2 h-4 w-4"/>Back
                                </Button>
                            )}
                            {step < 5 ? (
                                <Button onClick={handleNext} disabled={isGenerating}>
                                    {isGenerating ? <Loader2 className="mr-2 h-4 w-4 animate-spin"/> : null}
                                    Next
                                </Button>
                            ) : (
                                <Button onClick={() => onOpenChange(false)}>Finish</Button>
                            )}
                        </div>
                    </div>
                </DialogFooter>
            </DialogContent>
        </Dialog>
    );
};<|MERGE_RESOLUTION|>--- conflicted
+++ resolved
@@ -185,14 +185,9 @@
       </div>
     );
     
-<<<<<<< HEAD
     const opensslCombinedCommand = `openssl req -new -newkey rsa:2048 -nodes -keyout ${deviceId}.key -out ${deviceId}.csr -subj "/CN==${deviceId}"
 cat aaa.csr | sed '/-----BEGIN CERTIFICATE REQUEST-----/d'  | sed '/-----END CERTIFICATE REQUEST-----/d'> ${deviceId}.stripped.csr`;
 
-=======
-    const opensslCombinedCommand = `openssl genpkey -algorithm EC -pkeyopt ec_paramgen_curve:P-256 -out device.key && \\\n  openssl req -new -key device.key -out device.csr -subj "/CN=${deviceId || 'your_device_id'}"`;
-    
->>>>>>> cd54e0f2
     return (
         <Dialog open={isOpen} onOpenChange={onOpenChange}>
             <DialogContent className="sm:max-w-xl md:max-w-2xl lg:max-w-3xl">
