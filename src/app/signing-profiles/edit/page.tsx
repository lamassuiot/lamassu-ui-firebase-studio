
'use client';

import React, { useEffect, useState, useCallback } from 'react';
import { useRouter, useSearchParams } from 'next/navigation';
import { Button } from "@/components/ui/button";
import { Card, CardContent, CardHeader, CardTitle, CardDescription } from "@/components/ui/card";
import { ArrowLeft, Save, Settings2, Loader2, AlertTriangle, PlusCircle, Edit } from "lucide-react"; 
import { useToast } from "@/hooks/use-toast";
import { useAuth } from '@/contexts/AuthContext';
import { Alert, AlertDescription as AlertDescUI, AlertTitle as AlertTitleUI } from "@/components/ui/alert";
import {
  fetchSigningProfileById,
  updateSigningProfile,
  createSigningProfile,
  type CreateSigningProfilePayload,
  type ApiSigningProfile,
} from '@/lib/ca-data';
<<<<<<< HEAD
import { SigningProfileForm, type SigningProfileFormValues } from '@/components/shared/SigningProfileForm';
=======
import { ExpirationInput, type ExpirationConfig } from '@/components/shared/ExpirationInput';
import { Select, SelectContent, SelectItem, SelectTrigger, SelectValue } from '@/components/ui/select';
import { Label } from '@/components/ui/label';


const rsaKeyStrengths = ["2048", "3072", "4096"] as const;
const ecdsaCurves = ["P-256", "P-384", "P-521"] as const;

const keyUsageOptions = [
  "DigitalSignature", "contentCommitment", "KeyEncipherment", "DataEncipherment",
  "KeyAgreement", "CertSign", "CRLSign", "EncipherOnly", "DecipherOnly"
] as const;
type KeyUsageOption = typeof keyUsageOptions[number];

const extendedKeyUsageOptions = [
  "ServerAuth", "ClientAuth", "CodeSigning", "EmailProtection",
  "TimeStamping", "OCSPSigning", "AnyExtendedKeyUsage"
] as const;
type ExtendedKeyUsageOption = typeof extendedKeyUsageOptions[number];

const signingProfileSchema = z.object({
  profileName: z.string().min(3, "Profile name must be at least 3 characters long."),
  description: z.string().optional(),
  
  validity: z.object({
    type: z.enum(["Duration", "Date", "Indefinite"]),
    durationValue: z.string().optional(),
    dateValue: z.date().optional(),
  }).refine(data => {
      if (data.type === 'Duration') return !!data.durationValue;
      if (data.type === 'Date') return !!data.dateValue;
      return true; // Indefinite is always valid
  }, {
      message: "A value is required for the selected validity type.",
      path: ["durationValue"], // Or an appropriate path
  }),

  signAsCa: z.boolean().default(false),
  
  honorSubject: z.boolean().default(true),
  overrideCountry: z.string().optional(),
  overrideState: z.string().optional(),
  overrideOrganization: z.string().optional(),
  overrideOrgUnit: z.string().optional(),

  cryptoEnforcement: z.object({
    enabled: z.boolean().default(false),
    allowRsa: z.boolean().default(false),
    allowEcdsa: z.boolean().default(false),
    allowedRsaKeySizes: z.array(z.number()).optional().default([]),
    allowedEcdsaCurves: z.array(z.number()).optional().default([]),
  }),
  
  honorKeyUsage: z.boolean().default(false),
  keyUsages: z.array(z.enum(keyUsageOptions)).optional().default([]),
  
  honorExtendedKeyUsage: z.boolean().default(false),
  extendedKeyUsages: z.array(z.enum(extendedKeyUsageOptions)).optional().default([]),
});


type SigningProfileFormValues = z.infer<typeof signingProfileSchema>;

const toTitleCase = (str: string) => {
  if (!str) return '';
  return str.replace(/([a-z])([A-Z])/g, '$1 $2').replace(/^./, (s) => s.toUpperCase());
};

const mapEcdsaCurveToBitSize = (curve: string): number => {
    switch (curve) {
        case 'P-256': return 256;
        case 'P-384': return 384;
        case 'P-521': return 521;
        default: return 0;
    }
};

const mapEcdsaBitSizeToCurve = (size: number): string | undefined => {
    switch (size) {
        case 256: return 'P-256';
        case 384: return 'P-384';
        case 521: return 'P-521';
        default: return undefined;
    }
}

// Helper to map API data to form values, handling potential undefined fields
const mapApiProfileToFormValues = (profile: ApiSigningProfile): SigningProfileFormValues => {
    const crypto = profile.crypto_enforcement || {};
    
    let validityConfig: ExpirationConfig = { type: 'Duration', durationValue: '1y' };
    if (profile.validity) {
        const type = profile.validity.type;
        if (type === 'Duration' && profile.validity.duration) {
            validityConfig = { type: 'Duration', durationValue: profile.validity.duration };
        } else if (type === 'Date' && profile.validity.time) {
            if (profile.validity.time.startsWith('9999-12-31')) {
                validityConfig = { type: 'Indefinite' };
            } else {
                validityConfig = { type: 'Date', dateValue: new Date(profile.validity.time) };
            }
        } else if (type === "Indefinite") {
            validityConfig = { type: 'Indefinite' };
        }
    }
    
    return {
        profileName: profile.name || '',
        description: profile.description || '',
        validity: validityConfig,
        signAsCa: profile.sign_as_ca || false,
        honorSubject: profile.honor_subject,
        overrideCountry: profile.subject?.country || '',
        overrideState: profile.subject?.state || '',
        overrideOrganization: profile.subject?.organization || '',
        overrideOrgUnit: profile.subject?.organizational_unit || '',
        cryptoEnforcement: {
            enabled: crypto.enabled || false,
            allowRsa: crypto.allow_rsa_keys || false,
            allowEcdsa: crypto.allow_ecdsa_keys || false,
            allowedRsaKeySizes: crypto.allowed_rsa_key_sizes || [],
            allowedEcdsaCurves: crypto.allowed_ecdsa_key_sizes || [],
        },
        honorKeyUsage: profile.honor_key_usage,
        keyUsages: (profile.key_usage || []) as KeyUsageOption[],
        honorExtendedKeyUsage: profile.honor_extended_key_usage,
        extendedKeyUsages: (profile.extended_key_usage || []) as ExtendedKeyUsageOption[],
    };
};

const defaultFormValues: SigningProfileFormValues = {
    profileName: '',
    description: '',
    validity: { type: 'Duration', durationValue: '1y' },
    signAsCa: false,
    honorSubject: true,
    overrideCountry: '',
    overrideState: '',
    overrideOrganization: '',
    overrideOrgUnit: '',
    cryptoEnforcement: {
        enabled: true,
        allowRsa: true,
        allowEcdsa: true,
        allowedRsaKeySizes: [2048, 3072, 4096],
        allowedEcdsaCurves: [256, 384, 521],
    },
    honorKeyUsage: false,
    keyUsages: ['DigitalSignature', 'KeyEncipherment'],
    honorExtendedKeyUsage: false,
    extendedKeyUsages: ['ClientAuth', 'ServerAuth'],
};

const templateOptions = [
    { value: 'custom', label: 'Custom Profile' },
    { value: 'device-auth', label: 'IoT Device Authentication Template' },
    { value: 'code-signing', label: 'Code Signing Template' },
    { value: 'server-cert', label: 'TLS Web Server Template' },
    { value: 'ca-cert', label: 'CA Certificate Template' },
];

const templateDefaults: Record<string, Partial<SigningProfileFormValues>> = {
  'device-auth': {
    profileName: 'IoT Device Authentication Profile',
    description: 'For authenticating IoT devices. Includes client and server authentication.',
    validity: { type: 'Duration', durationValue: '5y' },
    cryptoEnforcement: { ...defaultFormValues.cryptoEnforcement },
    keyUsages: ['DigitalSignature', 'KeyEncipherment'],
    extendedKeyUsages: ['ClientAuth', 'ServerAuth'],
    honorKeyUsage: false,
    honorExtendedKeyUsage: false,
    signAsCa: false,
  },
  'code-signing': {
    profileName: 'Code Signing Profile',
    description: 'For signing application code and executables.',
    validity: { type: 'Duration', durationValue: '3y' },
    cryptoEnforcement: { ...defaultFormValues.cryptoEnforcement, allowedEcdsaCurves: [] }, // Often RSA
    keyUsages: ['DigitalSignature', 'contentCommitment'],
    extendedKeyUsages: ['CodeSigning'],
    honorKeyUsage: false,
    honorExtendedKeyUsage: false,
    signAsCa: false,
  },
  'server-cert': {
    profileName: 'TLS Web Server Profile',
    description: 'For standard TLS web server certificates (HTTPS).',
    validity: { type: 'Duration', durationValue: '1y' },
    cryptoEnforcement: { ...defaultFormValues.cryptoEnforcement },
    keyUsages: ['DigitalSignature', 'KeyEncipherment'],
    extendedKeyUsages: ['ServerAuth'],
    honorKeyUsage: false,
    honorExtendedKeyUsage: false,
    signAsCa: false,
  },
  'ca-cert': {
    profileName: 'Intermediate CA Profile',
    description: 'For issuing intermediate CA certificates that can sign other certificates.',
    validity: { type: 'Duration', durationValue: '5y' },
    signAsCa: true,
    cryptoEnforcement: { ...defaultFormValues.cryptoEnforcement },
    keyUsages: ['CertSign', 'CRLSign'],
    extendedKeyUsages: [],
    honorKeyUsage: false,
    honorExtendedKeyUsage: false,
  },
};
>>>>>>> b40cab44


export default function CreateOrEditSigningProfilePage() {
  const router = useRouter();
  const searchParams = useSearchParams();
  const profileId = searchParams.get('id');
  const isEditMode = !!profileId;
  const { toast } = useToast();
  const { user } = useAuth();
  
  const [profileData, setProfileData] = useState<ApiSigningProfile | null>(null);
  const [isLoadingProfile, setIsLoadingProfile] = useState(isEditMode);
  const [errorProfile, setErrorProfile] = useState<string | null>(null);
<<<<<<< HEAD
  const [isSubmitting, setIsSubmitting] = useState(false);
=======

  const form = useForm<SigningProfileFormValues>({
    resolver: zodResolver(signingProfileSchema),
    defaultValues: defaultFormValues,
  });
  
  const handleTemplateChange = (templateKey: string) => {
    const templateData = templateDefaults[templateKey] || {};
    form.reset({
      ...defaultFormValues,
      ...templateData
    });
  };
>>>>>>> b40cab44

  const fetchProfile = useCallback(async () => {
    if (!profileId || !user?.access_token) {
        if (isEditMode) setErrorProfile('Profile ID or user token is missing.');
        setIsLoadingProfile(false);
        return;
    }
    setIsLoadingProfile(true);
    try {
        const data = await fetchSigningProfileById(profileId, user.access_token);
        setProfileData(data);
        setErrorProfile(null);
    } catch (error: any) {
        setErrorProfile(error.message);
    } finally {
        setIsLoadingProfile(false);
    }
  }, [profileId, user?.access_token, isEditMode]);

  useEffect(() => {
    if (isEditMode && user?.access_token) {
        fetchProfile();
    }
  }, [user?.access_token, fetchProfile, isEditMode]);

  async function handleSubmit(data: SigningProfileFormValues) {
    if (!user?.access_token) {
        toast({ title: "Error", description: "Authentication token is missing.", variant: "destructive" });
        return;
    }

    setIsSubmitting(true);

    let validityPayload: { type: string; duration?: string; time?: string } = { type: 'Duration', duration: '1y' };
    if (data.validity.type === 'Duration') {
        validityPayload = { type: 'Duration', duration: data.validity.durationValue };
    } else if (data.validity.type === 'Date' && data.validity.dateValue) {
        validityPayload = { type: 'Date', time: data.validity.dateValue.toISOString() };
    } else if (data.validity.type === 'Indefinite') {
        validityPayload = { type: 'Date', time: "9999-12-31T23:59:59.999Z" };
    }

    const payload: CreateSigningProfilePayload = {
        name: data.profileName,
        description: data.description,
        validity: validityPayload,
        sign_as_ca: data.signAsCa,
        honor_key_usage: data.honorKeyUsage,
        key_usage: data.keyUsages || [],
        honor_extended_key_usage: data.honorExtendedKeyUsage,
        extended_key_usage: data.extendedKeyUsages || [],
        honor_subject: data.honorSubject,
        honor_extensions: true,
        crypto_enforcement: {
            enabled: data.cryptoEnforcement.enabled,
            allow_rsa_keys: data.cryptoEnforcement.allowRsa,
            allow_ecdsa_keys: data.cryptoEnforcement.allowEcdsa,
            allowed_rsa_key_sizes: data.cryptoEnforcement.allowedRsaKeySizes || [],
            allowed_ecdsa_key_sizes: data.cryptoEnforcement.allowedEcdsaCurves || [],
        },
    };
    
    if (!data.honorSubject) {
        payload.subject = {
            country: data.overrideCountry,
            state: data.overrideState,
            organization: data.overrideOrganization,
            organizational_unit: data.overrideOrgUnit,
        }
    }

    try {
        if (isEditMode) {
            await updateSigningProfile(profileId!, payload, user.access_token);
            toast({ title: "Profile Updated", description: `Issuance Profile "${data.profileName}" has been successfully updated.` });
        } else {
            await createSigningProfile(payload, user.access_token);
            toast({ title: "Profile Created", description: `Issuance Profile "${data.profileName}" has been successfully created.` });
        }
        router.push('/signing-profiles');
    } catch (error: any) {
        const action = isEditMode ? "Update" : "Creation";
        toast({ title: `${action} Failed`, description: error.message, variant: "destructive" });
    } finally {
        setIsSubmitting(false);
    }
  }
  
  if (isLoadingProfile) {
    return (
      <div className="flex items-center justify-center p-8">
        <Loader2 className="h-8 w-8 animate-spin text-primary mr-2"/> 
        Loading profile data...
      </div>
    );
  }

  if (errorProfile) {
    return (
      <div className="space-y-4">
        <Button variant="outline" onClick={() => router.push('/signing-profiles')}>
          <ArrowLeft className="mr-2 h-4 w-4" /> Back to Issuance Profiles
        </Button>
        <Alert variant="destructive">
          <AlertTriangle className="h-4 w-4" />
          <AlertTitleUI>Error Loading Profile</AlertTitleUI>
          <AlertDescUI>{errorProfile}</AlertDescUI>
        </Alert>
      </div>
    );
  }

  const PageIcon = isEditMode ? Edit : PlusCircle;

  return (
    <div className="w-full space-y-6 mb-8">
      <Button variant="outline" onClick={() => router.push('/signing-profiles')} className="mb-0">
        <ArrowLeft className="mr-2 h-4 w-4" /> Back to Issuance Profiles
      </Button>

      <Card className="shadow-lg">
        <CardHeader>
          <div className="flex items-center space-x-3">
            <PageIcon className="h-7 w-7 text-primary" />
            <CardTitle className="text-xl font-headline">{isEditMode ? 'Edit' : 'Create'} Issuance Profile</CardTitle>
          </div>
          <CardDescription>
            {isEditMode ? 'Modify the parameters for this certificate issuance profile.' : 'Define the parameters for a new certificate issuance profile.'}
          </CardDescription>
        </CardHeader>
        <CardContent>
<<<<<<< HEAD
           <SigningProfileForm
              profileToEdit={profileData}
              onSubmit={handleSubmit}
              isSubmitting={isSubmitting}
            />
=======
          <Form {...form}>
            <form onSubmit={form.handleSubmit(onSubmit)} className="space-y-8">
              
              {!isEditMode && (
                <div className="space-y-2">
                    <Label htmlFor="template-selector">Load Template</Label>
                    <Select onValueChange={handleTemplateChange} defaultValue="custom">
                        <SelectTrigger id="template-selector">
                            <SelectValue placeholder="Start with a template..." />
                        </SelectTrigger>
                        <SelectContent>
                            {templateOptions.map(opt => (
                                <SelectItem key={opt.value} value={opt.value}>
                                    {opt.label}
                                </SelectItem>
                            ))}
                        </SelectContent>
                    </Select>
                     <p className="text-xs text-muted-foreground">Selecting a template will reset the form with recommended settings.</p>
                </div>
              )}

              <FormField
                control={form.control}
                name="profileName"
                render={({ field }) => (
                  <FormItem>
                    <FormLabel>Profile Name</FormLabel>
                    <FormControl>
                      <Input placeholder="e.g., Standard IoT Device Profile" {...field} />
                    </FormControl>
                    <FormDescription>A unique and descriptive name for this profile.</FormDescription>
                    <FormMessage />
                  </FormItem>
                )}
              />

              <FormField
                control={form.control}
                name="description"
                render={({ field }) => (
                  <FormItem>
                    <FormLabel>Description</FormLabel>
                    <FormControl>
                      <Textarea placeholder="Describe the purpose and typical use case for this profile." {...field} />
                    </FormControl>
                    <FormMessage />
                  </FormItem>
                )}
              />
              
              <Separator />
              <h3 className="text-lg font-semibold flex items-center"><Settings2 className="mr-2 h-5 w-5 text-muted-foreground"/>Policy Configuration</h3>

               <FormField
                control={form.control}
                name="validity"
                render={({ field }) => (
                  <FormItem>
                    <FormControl>
                        <ExpirationInput
                            idPrefix="profile-validity"
                            label="Certificate Validity"
                            value={field.value}
                            onValueChange={field.onChange}
                        />
                    </FormControl>
                    <FormDescription>Default validity for certificates signed with this profile.</FormDescription>
                    <FormMessage />
                  </FormItem>
                )}
              />

              <FormField
                control={form.control}
                name="signAsCa"
                render={({ field }) => (
                  <FormItem className="flex flex-row items-center justify-between rounded-lg border p-3 shadow-sm">
                    <div className="space-y-0.5">
                      <FormLabel className="flex items-center"><Shield className="mr-2 h-4 w-4 text-muted-foreground"/>Sign as Certificate Authority</FormLabel>
                      <FormDescription>
                        Allow certificates signed with this profile to act as intermediate CAs. This enables the `isCA:TRUE` basic constraint.
                      </FormDescription>
                    </div>
                    <FormControl>
                      <Switch
                        checked={field.value}
                        onCheckedChange={field.onChange}
                      />
                    </FormControl>
                  </FormItem>
                )}
              />

              <FormField
                  control={form.control}
                  name="honorSubject"
                  render={({ field }) => (
                    <FormItem className="flex flex-row items-center justify-between rounded-lg border p-3 shadow-sm">
                      <div className="space-y-0.5">
                        <FormLabel>Honor Subject From CSR</FormLabel>
                        <FormDescription>
                          Use the Subject DN fields from the CSR. If off, you can specify override values.
                        </FormDescription>
                      </div>
                      <FormControl>
                        <Switch
                          checked={field.value}
                          onCheckedChange={field.onChange}
                        />
                      </FormControl>
                    </FormItem>
                  )}
                />

                {!watchHonorSubject && (
                  <div className="space-y-4 p-4 border rounded-md ml-4 -mt-4">
                    <div className="grid grid-cols-1 md:grid-cols-2 gap-4">
                        <FormField control={form.control} name="overrideCountry" render={({ field }) => (
                            <FormItem>
                                <FormLabel>Country (C)</FormLabel>
                                <FormControl><Input placeholder="e.g., US (2-letter code)" maxLength={2} {...field} /></FormControl>
                            </FormItem>
                        )}/>
                        <FormField control={form.control} name="overrideState" render={({ field }) => (
                            <FormItem>
                                <FormLabel>State / Province (ST)</FormLabel>
                                <FormControl><Input placeholder="e.g., California" {...field} /></FormControl>
                            </FormItem>
                        )}/>
                        <FormField control={form.control} name="overrideOrganization" render={({ field }) => (
                            <FormItem>
                                <FormLabel>Organization (O)</FormLabel>
                                <FormControl><Input placeholder="e.g., LamassuIoT Corp" {...field} /></FormControl>
                            </FormItem>
                        )}/>
                        <FormField control={form.control} name="overrideOrgUnit" render={({ field }) => (
                            <FormItem>
                                <FormLabel>Organizational Unit (OU)</FormLabel>
                                <FormControl><Input placeholder="e.g., Secure Devices" {...field} /></FormControl>
                            </FormItem>
                        )}/>
                    </div>
                     <div className="flex items-start space-x-2 text-muted-foreground bg-muted/50 p-2 rounded-md">
                        <Info className="h-4 w-4 mt-0.5 flex-shrink-0" />
                        <p className="text-xs">
                          The Common Name (CN) from the CSR's subject is always honored and used. These fields will be appended to or replace other subject attributes.
                        </p>
                    </div>
                  </div>
                )}

              <Separator />
              <h3 className="text-lg font-semibold flex items-center"><KeyRound className="mr-2 h-5 w-5 text-muted-foreground"/>Cryptographic Settings</h3>
              
              <FormField
                control={form.control}
                name="cryptoEnforcement.enabled"
                render={({ field }) => (
                  <FormItem className="flex flex-row items-center justify-between rounded-lg border p-3 shadow-sm">
                    <div className="space-y-0.5">
                      <FormLabel>Enable Crypto Enforcement</FormLabel>
                      <FormDescription>
                        Enforce specific key types (RSA, ECDSA) and their parameters.
                      </FormDescription>
                    </div>
                    <FormControl>
                      <Switch checked={field.value} onCheckedChange={field.onChange} />
                    </FormControl>
                  </FormItem>
                )}
              />

              {watchCryptoEnforcement.enabled && (
                <div className="space-y-4 p-4 border rounded-md ml-4 -mt-4">
                  <FormField
                    control={form.control}
                    name="cryptoEnforcement.allowRsa"
                    render={({ field }) => (
                      <FormItem className="flex flex-row items-center justify-between">
                        <FormLabel>Allow RSA Keys</FormLabel>
                        <FormControl><Switch checked={field.value} onCheckedChange={field.onChange} /></FormControl>
                      </FormItem>
                    )}
                  />
                  {watchCryptoEnforcement.allowRsa && (
                    <FormField control={form.control} name="cryptoEnforcement.allowedRsaKeySizes" render={() => (
                      <FormItem className="p-3 border rounded-md bg-background ml-4">
                        <FormLabel>Allowed RSA Key Size</FormLabel>
                        <div className="grid grid-cols-2 md:grid-cols-3 gap-x-4 gap-y-2 pt-2">
                          {rsaKeyStrengths.map((item) => (
                            <FormField key={item} control={form.control} name="cryptoEnforcement.allowedRsaKeySizes"
                              render={({ field }) => (
                                <FormItem className="flex flex-row items-center space-x-2 space-y-0">
                                  <FormControl><Checkbox checked={field.value?.includes(parseInt(item, 10))} onCheckedChange={(checked) => {
                                    const intItem = parseInt(item, 10);
                                    const currentValue = field.value || [];
                                    return checked ? field.onChange([...currentValue, intItem]) : field.onChange(currentValue.filter((value) => value !== intItem));
                                  }} /></FormControl>
                                  <FormLabel className="text-sm font-normal cursor-pointer">{item}-bit</FormLabel>
                                </FormItem>
                              )}
                            />
                          ))}
                        </div>
                        <FormMessage />
                      </FormItem>
                    )}/>
                  )}

                  <FormField
                    control={form.control}
                    name="cryptoEnforcement.allowEcdsa"
                    render={({ field }) => (
                      <FormItem className="flex flex-row items-center justify-between">
                        <FormLabel>Allow ECDSA Keys</FormLabel>
                        <FormControl><Switch checked={field.value} onCheckedChange={field.onChange} /></FormControl>
                      </FormItem>
                    )}
                  />
                  {watchCryptoEnforcement.allowEcdsa && (
                    <FormField control={form.control} name="cryptoEnforcement.allowedEcdsaCurves" render={() => (
                      <FormItem className="p-3 border rounded-md bg-background ml-4">
                        <FormLabel>Allowed ECDSA Curves</FormLabel>
                        <div className="grid grid-cols-2 md:grid-cols-3 gap-x-4 gap-y-2 pt-2">
                          {ecdsaCurves.map((item) => (
                            <FormField key={item} control={form.control} name="cryptoEnforcement.allowedEcdsaCurves"
                              render={({ field }) => (
                                <FormItem className="flex flex-row items-center space-x-2 space-y-0">
                                  <FormControl><Checkbox checked={field.value?.includes(mapEcdsaCurveToBitSize(item))} onCheckedChange={(checked) => {
                                      const bitSize = mapEcdsaCurveToBitSize(item);
                                      const currentValue = field.value || [];
                                      return checked ? field.onChange([...currentValue, bitSize]) : field.onChange(currentValue.filter((value) => value !== bitSize));
                                  }} /></FormControl>
                                  <FormLabel className="text-sm font-normal cursor-pointer">{item}</FormLabel>
                                </FormItem>
                              )}
                            />
                          ))}
                        </div>
                        <FormMessage />
                      </FormItem>
                    )}/>
                  )}
                </div>
              )}

              <Separator />
              <h3 className="text-lg font-semibold flex items-center"><ListChecks className="mr-2 h-5 w-5 text-muted-foreground"/>Certificate Usage Policies</h3>
              
               <FormField
                  control={form.control}
                  name="honorKeyUsage"
                  render={({ field }) => (
                    <FormItem className="flex flex-row items-center justify-between rounded-lg border p-3 shadow-sm">
                      <div className="space-y-0.5">
                        <FormLabel>Honor Key Usage From CSR</FormLabel>
                        <FormDescription>
                          Use the Key Usage extension from the CSR. If off, specify usages below.
                        </FormDescription>
                      </div>
                      <FormControl>
                        <Switch
                          checked={field.value}
                          onCheckedChange={field.onChange}
                        />
                      </FormControl>
                    </FormItem>
                  )}
                />

              {!watchHonorKeyUsage && (
                <div className="ml-4 -mt-4">
                  <FormField
                    control={form.control}
                    name="keyUsages"
                    render={() => ( 
                      <FormItem>
                        <FormLabel>Key Usage</FormLabel>
                        <FormDescription>Select the allowed key usages for certificates signed with this profile.</FormDescription>
                        <div className="grid grid-cols-2 md:grid-cols-3 gap-x-4 gap-y-2 mt-2 border p-3 rounded-md shadow-sm">
                          {keyUsageOptions.map((item) => (
                            <FormField
                              key={item}
                              control={form.control}
                              name="keyUsages"
                              render={({ field }) => {
                                return (
                                  <FormItem className="flex flex-row items-center space-x-2 space-y-0">
                                    <FormControl>
                                      <Checkbox
                                        checked={field.value?.includes(item)}
                                        onCheckedChange={(checked) => {
                                          const currentValue = field.value || [];
                                          return checked
                                            ? field.onChange([...currentValue, item])
                                            : field.onChange(
                                                currentValue.filter(
                                                  (value) => value !== item
                                                )
                                              );
                                        }}
                                      />
                                    </FormControl>
                                    <FormLabel className="text-sm font-normal cursor-pointer">
                                      {toTitleCase(item)}
                                    </FormLabel>
                                  </FormItem>
                                );
                              }}
                            />
                          ))}
                        </div>
                        <FormMessage />
                      </FormItem>
                    )}
                  />
                </div>
              )}

              <FormField
                  control={form.control}
                  name="honorExtendedKeyUsage"
                  render={({ field }) => (
                    <FormItem className="flex flex-row items-center justify-between rounded-lg border p-3 shadow-sm">
                      <div className="space-y-0.5">
                        <FormLabel>Honor Extended Key Usage From CSR</FormLabel>
                        <FormDescription>
                           Use the Extended Key Usage (EKU) extension from the CSR. If off, specify EKUs below.
                        </FormDescription>
                      </div>
                      <FormControl>
                        <Switch
                          checked={field.value}
                          onCheckedChange={field.onChange}
                        />
                      </FormControl>
                    </FormItem>
                  )}
                />
              
              {!watchHonorExtendedKeyUsage && (
                 <div className="ml-4 -mt-4">
                  <FormField
                    control={form.control}
                    name="extendedKeyUsages"
                    render={() => ( 
                      <FormItem>
                        <FormLabel>Extended Key Usage</FormLabel>
                        <FormDescription>Select the allowed extended key usages (EKUs).</FormDescription>
                        <div className="grid grid-cols-2 md:grid-cols-3 gap-x-4 gap-y-2 mt-2 border p-3 rounded-md shadow-sm">
                          {extendedKeyUsageOptions.map((item) => (
                            <FormField
                              key={item}
                              control={form.control}
                              name="extendedKeyUsages"
                              render={({ field }) => {
                                return (
                                  <FormItem className="flex flex-row items-center space-x-2 space-y-0">
                                    <FormControl>
                                      <Checkbox
                                        checked={field.value?.includes(item)}
                                        onCheckedChange={(checked) => {
                                          const currentValue = field.value || [];
                                          return checked
                                            ? field.onChange([...currentValue, item])
                                            : field.onChange(
                                                currentValue.filter(
                                                  (value) => value !== item
                                                )
                                              );
                                        }}
                                      />
                                    </FormControl>
                                    <FormLabel className="text-sm font-normal cursor-pointer">
                                      {toTitleCase(item)}
                                    </FormLabel>
                                  </FormItem>
                                );
                              }}
                            />
                          ))}
                        </div>
                        <FormMessage />
                      </FormItem>
                    )}
                  />
                 </div>
              )}


              <div className="flex justify-end space-x-2 pt-4">
                <Button type="button" variant="outline" onClick={() => router.push('/signing-profiles')}>
                  Cancel
                </Button>
                <Button type="submit" disabled={isSubmitting}>
                  {isSubmitting ? (
                    <Loader2 className="mr-2 h-4 w-4 animate-spin" />
                  ) : (
                    isEditMode ? <Save className="mr-2 h-4 w-4" /> : <PlusCircle className="mr-2 h-4 w-4" />
                  )}
                  {isSubmitting ? "Saving..." : (isEditMode ? "Save Changes" : "Create Profile")}
                </Button>
              </div>
            </form>
          </Form>
>>>>>>> b40cab44
        </CardContent>
      </Card>
    </div>
  );
}<|MERGE_RESOLUTION|>--- conflicted
+++ resolved
@@ -16,217 +16,7 @@
   type CreateSigningProfilePayload,
   type ApiSigningProfile,
 } from '@/lib/ca-data';
-<<<<<<< HEAD
 import { SigningProfileForm, type SigningProfileFormValues } from '@/components/shared/SigningProfileForm';
-=======
-import { ExpirationInput, type ExpirationConfig } from '@/components/shared/ExpirationInput';
-import { Select, SelectContent, SelectItem, SelectTrigger, SelectValue } from '@/components/ui/select';
-import { Label } from '@/components/ui/label';
-
-
-const rsaKeyStrengths = ["2048", "3072", "4096"] as const;
-const ecdsaCurves = ["P-256", "P-384", "P-521"] as const;
-
-const keyUsageOptions = [
-  "DigitalSignature", "contentCommitment", "KeyEncipherment", "DataEncipherment",
-  "KeyAgreement", "CertSign", "CRLSign", "EncipherOnly", "DecipherOnly"
-] as const;
-type KeyUsageOption = typeof keyUsageOptions[number];
-
-const extendedKeyUsageOptions = [
-  "ServerAuth", "ClientAuth", "CodeSigning", "EmailProtection",
-  "TimeStamping", "OCSPSigning", "AnyExtendedKeyUsage"
-] as const;
-type ExtendedKeyUsageOption = typeof extendedKeyUsageOptions[number];
-
-const signingProfileSchema = z.object({
-  profileName: z.string().min(3, "Profile name must be at least 3 characters long."),
-  description: z.string().optional(),
-  
-  validity: z.object({
-    type: z.enum(["Duration", "Date", "Indefinite"]),
-    durationValue: z.string().optional(),
-    dateValue: z.date().optional(),
-  }).refine(data => {
-      if (data.type === 'Duration') return !!data.durationValue;
-      if (data.type === 'Date') return !!data.dateValue;
-      return true; // Indefinite is always valid
-  }, {
-      message: "A value is required for the selected validity type.",
-      path: ["durationValue"], // Or an appropriate path
-  }),
-
-  signAsCa: z.boolean().default(false),
-  
-  honorSubject: z.boolean().default(true),
-  overrideCountry: z.string().optional(),
-  overrideState: z.string().optional(),
-  overrideOrganization: z.string().optional(),
-  overrideOrgUnit: z.string().optional(),
-
-  cryptoEnforcement: z.object({
-    enabled: z.boolean().default(false),
-    allowRsa: z.boolean().default(false),
-    allowEcdsa: z.boolean().default(false),
-    allowedRsaKeySizes: z.array(z.number()).optional().default([]),
-    allowedEcdsaCurves: z.array(z.number()).optional().default([]),
-  }),
-  
-  honorKeyUsage: z.boolean().default(false),
-  keyUsages: z.array(z.enum(keyUsageOptions)).optional().default([]),
-  
-  honorExtendedKeyUsage: z.boolean().default(false),
-  extendedKeyUsages: z.array(z.enum(extendedKeyUsageOptions)).optional().default([]),
-});
-
-
-type SigningProfileFormValues = z.infer<typeof signingProfileSchema>;
-
-const toTitleCase = (str: string) => {
-  if (!str) return '';
-  return str.replace(/([a-z])([A-Z])/g, '$1 $2').replace(/^./, (s) => s.toUpperCase());
-};
-
-const mapEcdsaCurveToBitSize = (curve: string): number => {
-    switch (curve) {
-        case 'P-256': return 256;
-        case 'P-384': return 384;
-        case 'P-521': return 521;
-        default: return 0;
-    }
-};
-
-const mapEcdsaBitSizeToCurve = (size: number): string | undefined => {
-    switch (size) {
-        case 256: return 'P-256';
-        case 384: return 'P-384';
-        case 521: return 'P-521';
-        default: return undefined;
-    }
-}
-
-// Helper to map API data to form values, handling potential undefined fields
-const mapApiProfileToFormValues = (profile: ApiSigningProfile): SigningProfileFormValues => {
-    const crypto = profile.crypto_enforcement || {};
-    
-    let validityConfig: ExpirationConfig = { type: 'Duration', durationValue: '1y' };
-    if (profile.validity) {
-        const type = profile.validity.type;
-        if (type === 'Duration' && profile.validity.duration) {
-            validityConfig = { type: 'Duration', durationValue: profile.validity.duration };
-        } else if (type === 'Date' && profile.validity.time) {
-            if (profile.validity.time.startsWith('9999-12-31')) {
-                validityConfig = { type: 'Indefinite' };
-            } else {
-                validityConfig = { type: 'Date', dateValue: new Date(profile.validity.time) };
-            }
-        } else if (type === "Indefinite") {
-            validityConfig = { type: 'Indefinite' };
-        }
-    }
-    
-    return {
-        profileName: profile.name || '',
-        description: profile.description || '',
-        validity: validityConfig,
-        signAsCa: profile.sign_as_ca || false,
-        honorSubject: profile.honor_subject,
-        overrideCountry: profile.subject?.country || '',
-        overrideState: profile.subject?.state || '',
-        overrideOrganization: profile.subject?.organization || '',
-        overrideOrgUnit: profile.subject?.organizational_unit || '',
-        cryptoEnforcement: {
-            enabled: crypto.enabled || false,
-            allowRsa: crypto.allow_rsa_keys || false,
-            allowEcdsa: crypto.allow_ecdsa_keys || false,
-            allowedRsaKeySizes: crypto.allowed_rsa_key_sizes || [],
-            allowedEcdsaCurves: crypto.allowed_ecdsa_key_sizes || [],
-        },
-        honorKeyUsage: profile.honor_key_usage,
-        keyUsages: (profile.key_usage || []) as KeyUsageOption[],
-        honorExtendedKeyUsage: profile.honor_extended_key_usage,
-        extendedKeyUsages: (profile.extended_key_usage || []) as ExtendedKeyUsageOption[],
-    };
-};
-
-const defaultFormValues: SigningProfileFormValues = {
-    profileName: '',
-    description: '',
-    validity: { type: 'Duration', durationValue: '1y' },
-    signAsCa: false,
-    honorSubject: true,
-    overrideCountry: '',
-    overrideState: '',
-    overrideOrganization: '',
-    overrideOrgUnit: '',
-    cryptoEnforcement: {
-        enabled: true,
-        allowRsa: true,
-        allowEcdsa: true,
-        allowedRsaKeySizes: [2048, 3072, 4096],
-        allowedEcdsaCurves: [256, 384, 521],
-    },
-    honorKeyUsage: false,
-    keyUsages: ['DigitalSignature', 'KeyEncipherment'],
-    honorExtendedKeyUsage: false,
-    extendedKeyUsages: ['ClientAuth', 'ServerAuth'],
-};
-
-const templateOptions = [
-    { value: 'custom', label: 'Custom Profile' },
-    { value: 'device-auth', label: 'IoT Device Authentication Template' },
-    { value: 'code-signing', label: 'Code Signing Template' },
-    { value: 'server-cert', label: 'TLS Web Server Template' },
-    { value: 'ca-cert', label: 'CA Certificate Template' },
-];
-
-const templateDefaults: Record<string, Partial<SigningProfileFormValues>> = {
-  'device-auth': {
-    profileName: 'IoT Device Authentication Profile',
-    description: 'For authenticating IoT devices. Includes client and server authentication.',
-    validity: { type: 'Duration', durationValue: '5y' },
-    cryptoEnforcement: { ...defaultFormValues.cryptoEnforcement },
-    keyUsages: ['DigitalSignature', 'KeyEncipherment'],
-    extendedKeyUsages: ['ClientAuth', 'ServerAuth'],
-    honorKeyUsage: false,
-    honorExtendedKeyUsage: false,
-    signAsCa: false,
-  },
-  'code-signing': {
-    profileName: 'Code Signing Profile',
-    description: 'For signing application code and executables.',
-    validity: { type: 'Duration', durationValue: '3y' },
-    cryptoEnforcement: { ...defaultFormValues.cryptoEnforcement, allowedEcdsaCurves: [] }, // Often RSA
-    keyUsages: ['DigitalSignature', 'contentCommitment'],
-    extendedKeyUsages: ['CodeSigning'],
-    honorKeyUsage: false,
-    honorExtendedKeyUsage: false,
-    signAsCa: false,
-  },
-  'server-cert': {
-    profileName: 'TLS Web Server Profile',
-    description: 'For standard TLS web server certificates (HTTPS).',
-    validity: { type: 'Duration', durationValue: '1y' },
-    cryptoEnforcement: { ...defaultFormValues.cryptoEnforcement },
-    keyUsages: ['DigitalSignature', 'KeyEncipherment'],
-    extendedKeyUsages: ['ServerAuth'],
-    honorKeyUsage: false,
-    honorExtendedKeyUsage: false,
-    signAsCa: false,
-  },
-  'ca-cert': {
-    profileName: 'Intermediate CA Profile',
-    description: 'For issuing intermediate CA certificates that can sign other certificates.',
-    validity: { type: 'Duration', durationValue: '5y' },
-    signAsCa: true,
-    cryptoEnforcement: { ...defaultFormValues.cryptoEnforcement },
-    keyUsages: ['CertSign', 'CRLSign'],
-    extendedKeyUsages: [],
-    honorKeyUsage: false,
-    honorExtendedKeyUsage: false,
-  },
-};
->>>>>>> b40cab44
 
 
 export default function CreateOrEditSigningProfilePage() {
@@ -240,23 +30,7 @@
   const [profileData, setProfileData] = useState<ApiSigningProfile | null>(null);
   const [isLoadingProfile, setIsLoadingProfile] = useState(isEditMode);
   const [errorProfile, setErrorProfile] = useState<string | null>(null);
-<<<<<<< HEAD
   const [isSubmitting, setIsSubmitting] = useState(false);
-=======
-
-  const form = useForm<SigningProfileFormValues>({
-    resolver: zodResolver(signingProfileSchema),
-    defaultValues: defaultFormValues,
-  });
-  
-  const handleTemplateChange = (templateKey: string) => {
-    const templateData = templateDefaults[templateKey] || {};
-    form.reset({
-      ...defaultFormValues,
-      ...templateData
-    });
-  };
->>>>>>> b40cab44
 
   const fetchProfile = useCallback(async () => {
     if (!profileId || !user?.access_token) {
@@ -388,420 +162,11 @@
           </CardDescription>
         </CardHeader>
         <CardContent>
-<<<<<<< HEAD
            <SigningProfileForm
               profileToEdit={profileData}
               onSubmit={handleSubmit}
               isSubmitting={isSubmitting}
             />
-=======
-          <Form {...form}>
-            <form onSubmit={form.handleSubmit(onSubmit)} className="space-y-8">
-              
-              {!isEditMode && (
-                <div className="space-y-2">
-                    <Label htmlFor="template-selector">Load Template</Label>
-                    <Select onValueChange={handleTemplateChange} defaultValue="custom">
-                        <SelectTrigger id="template-selector">
-                            <SelectValue placeholder="Start with a template..." />
-                        </SelectTrigger>
-                        <SelectContent>
-                            {templateOptions.map(opt => (
-                                <SelectItem key={opt.value} value={opt.value}>
-                                    {opt.label}
-                                </SelectItem>
-                            ))}
-                        </SelectContent>
-                    </Select>
-                     <p className="text-xs text-muted-foreground">Selecting a template will reset the form with recommended settings.</p>
-                </div>
-              )}
-
-              <FormField
-                control={form.control}
-                name="profileName"
-                render={({ field }) => (
-                  <FormItem>
-                    <FormLabel>Profile Name</FormLabel>
-                    <FormControl>
-                      <Input placeholder="e.g., Standard IoT Device Profile" {...field} />
-                    </FormControl>
-                    <FormDescription>A unique and descriptive name for this profile.</FormDescription>
-                    <FormMessage />
-                  </FormItem>
-                )}
-              />
-
-              <FormField
-                control={form.control}
-                name="description"
-                render={({ field }) => (
-                  <FormItem>
-                    <FormLabel>Description</FormLabel>
-                    <FormControl>
-                      <Textarea placeholder="Describe the purpose and typical use case for this profile." {...field} />
-                    </FormControl>
-                    <FormMessage />
-                  </FormItem>
-                )}
-              />
-              
-              <Separator />
-              <h3 className="text-lg font-semibold flex items-center"><Settings2 className="mr-2 h-5 w-5 text-muted-foreground"/>Policy Configuration</h3>
-
-               <FormField
-                control={form.control}
-                name="validity"
-                render={({ field }) => (
-                  <FormItem>
-                    <FormControl>
-                        <ExpirationInput
-                            idPrefix="profile-validity"
-                            label="Certificate Validity"
-                            value={field.value}
-                            onValueChange={field.onChange}
-                        />
-                    </FormControl>
-                    <FormDescription>Default validity for certificates signed with this profile.</FormDescription>
-                    <FormMessage />
-                  </FormItem>
-                )}
-              />
-
-              <FormField
-                control={form.control}
-                name="signAsCa"
-                render={({ field }) => (
-                  <FormItem className="flex flex-row items-center justify-between rounded-lg border p-3 shadow-sm">
-                    <div className="space-y-0.5">
-                      <FormLabel className="flex items-center"><Shield className="mr-2 h-4 w-4 text-muted-foreground"/>Sign as Certificate Authority</FormLabel>
-                      <FormDescription>
-                        Allow certificates signed with this profile to act as intermediate CAs. This enables the `isCA:TRUE` basic constraint.
-                      </FormDescription>
-                    </div>
-                    <FormControl>
-                      <Switch
-                        checked={field.value}
-                        onCheckedChange={field.onChange}
-                      />
-                    </FormControl>
-                  </FormItem>
-                )}
-              />
-
-              <FormField
-                  control={form.control}
-                  name="honorSubject"
-                  render={({ field }) => (
-                    <FormItem className="flex flex-row items-center justify-between rounded-lg border p-3 shadow-sm">
-                      <div className="space-y-0.5">
-                        <FormLabel>Honor Subject From CSR</FormLabel>
-                        <FormDescription>
-                          Use the Subject DN fields from the CSR. If off, you can specify override values.
-                        </FormDescription>
-                      </div>
-                      <FormControl>
-                        <Switch
-                          checked={field.value}
-                          onCheckedChange={field.onChange}
-                        />
-                      </FormControl>
-                    </FormItem>
-                  )}
-                />
-
-                {!watchHonorSubject && (
-                  <div className="space-y-4 p-4 border rounded-md ml-4 -mt-4">
-                    <div className="grid grid-cols-1 md:grid-cols-2 gap-4">
-                        <FormField control={form.control} name="overrideCountry" render={({ field }) => (
-                            <FormItem>
-                                <FormLabel>Country (C)</FormLabel>
-                                <FormControl><Input placeholder="e.g., US (2-letter code)" maxLength={2} {...field} /></FormControl>
-                            </FormItem>
-                        )}/>
-                        <FormField control={form.control} name="overrideState" render={({ field }) => (
-                            <FormItem>
-                                <FormLabel>State / Province (ST)</FormLabel>
-                                <FormControl><Input placeholder="e.g., California" {...field} /></FormControl>
-                            </FormItem>
-                        )}/>
-                        <FormField control={form.control} name="overrideOrganization" render={({ field }) => (
-                            <FormItem>
-                                <FormLabel>Organization (O)</FormLabel>
-                                <FormControl><Input placeholder="e.g., LamassuIoT Corp" {...field} /></FormControl>
-                            </FormItem>
-                        )}/>
-                        <FormField control={form.control} name="overrideOrgUnit" render={({ field }) => (
-                            <FormItem>
-                                <FormLabel>Organizational Unit (OU)</FormLabel>
-                                <FormControl><Input placeholder="e.g., Secure Devices" {...field} /></FormControl>
-                            </FormItem>
-                        )}/>
-                    </div>
-                     <div className="flex items-start space-x-2 text-muted-foreground bg-muted/50 p-2 rounded-md">
-                        <Info className="h-4 w-4 mt-0.5 flex-shrink-0" />
-                        <p className="text-xs">
-                          The Common Name (CN) from the CSR's subject is always honored and used. These fields will be appended to or replace other subject attributes.
-                        </p>
-                    </div>
-                  </div>
-                )}
-
-              <Separator />
-              <h3 className="text-lg font-semibold flex items-center"><KeyRound className="mr-2 h-5 w-5 text-muted-foreground"/>Cryptographic Settings</h3>
-              
-              <FormField
-                control={form.control}
-                name="cryptoEnforcement.enabled"
-                render={({ field }) => (
-                  <FormItem className="flex flex-row items-center justify-between rounded-lg border p-3 shadow-sm">
-                    <div className="space-y-0.5">
-                      <FormLabel>Enable Crypto Enforcement</FormLabel>
-                      <FormDescription>
-                        Enforce specific key types (RSA, ECDSA) and their parameters.
-                      </FormDescription>
-                    </div>
-                    <FormControl>
-                      <Switch checked={field.value} onCheckedChange={field.onChange} />
-                    </FormControl>
-                  </FormItem>
-                )}
-              />
-
-              {watchCryptoEnforcement.enabled && (
-                <div className="space-y-4 p-4 border rounded-md ml-4 -mt-4">
-                  <FormField
-                    control={form.control}
-                    name="cryptoEnforcement.allowRsa"
-                    render={({ field }) => (
-                      <FormItem className="flex flex-row items-center justify-between">
-                        <FormLabel>Allow RSA Keys</FormLabel>
-                        <FormControl><Switch checked={field.value} onCheckedChange={field.onChange} /></FormControl>
-                      </FormItem>
-                    )}
-                  />
-                  {watchCryptoEnforcement.allowRsa && (
-                    <FormField control={form.control} name="cryptoEnforcement.allowedRsaKeySizes" render={() => (
-                      <FormItem className="p-3 border rounded-md bg-background ml-4">
-                        <FormLabel>Allowed RSA Key Size</FormLabel>
-                        <div className="grid grid-cols-2 md:grid-cols-3 gap-x-4 gap-y-2 pt-2">
-                          {rsaKeyStrengths.map((item) => (
-                            <FormField key={item} control={form.control} name="cryptoEnforcement.allowedRsaKeySizes"
-                              render={({ field }) => (
-                                <FormItem className="flex flex-row items-center space-x-2 space-y-0">
-                                  <FormControl><Checkbox checked={field.value?.includes(parseInt(item, 10))} onCheckedChange={(checked) => {
-                                    const intItem = parseInt(item, 10);
-                                    const currentValue = field.value || [];
-                                    return checked ? field.onChange([...currentValue, intItem]) : field.onChange(currentValue.filter((value) => value !== intItem));
-                                  }} /></FormControl>
-                                  <FormLabel className="text-sm font-normal cursor-pointer">{item}-bit</FormLabel>
-                                </FormItem>
-                              )}
-                            />
-                          ))}
-                        </div>
-                        <FormMessage />
-                      </FormItem>
-                    )}/>
-                  )}
-
-                  <FormField
-                    control={form.control}
-                    name="cryptoEnforcement.allowEcdsa"
-                    render={({ field }) => (
-                      <FormItem className="flex flex-row items-center justify-between">
-                        <FormLabel>Allow ECDSA Keys</FormLabel>
-                        <FormControl><Switch checked={field.value} onCheckedChange={field.onChange} /></FormControl>
-                      </FormItem>
-                    )}
-                  />
-                  {watchCryptoEnforcement.allowEcdsa && (
-                    <FormField control={form.control} name="cryptoEnforcement.allowedEcdsaCurves" render={() => (
-                      <FormItem className="p-3 border rounded-md bg-background ml-4">
-                        <FormLabel>Allowed ECDSA Curves</FormLabel>
-                        <div className="grid grid-cols-2 md:grid-cols-3 gap-x-4 gap-y-2 pt-2">
-                          {ecdsaCurves.map((item) => (
-                            <FormField key={item} control={form.control} name="cryptoEnforcement.allowedEcdsaCurves"
-                              render={({ field }) => (
-                                <FormItem className="flex flex-row items-center space-x-2 space-y-0">
-                                  <FormControl><Checkbox checked={field.value?.includes(mapEcdsaCurveToBitSize(item))} onCheckedChange={(checked) => {
-                                      const bitSize = mapEcdsaCurveToBitSize(item);
-                                      const currentValue = field.value || [];
-                                      return checked ? field.onChange([...currentValue, bitSize]) : field.onChange(currentValue.filter((value) => value !== bitSize));
-                                  }} /></FormControl>
-                                  <FormLabel className="text-sm font-normal cursor-pointer">{item}</FormLabel>
-                                </FormItem>
-                              )}
-                            />
-                          ))}
-                        </div>
-                        <FormMessage />
-                      </FormItem>
-                    )}/>
-                  )}
-                </div>
-              )}
-
-              <Separator />
-              <h3 className="text-lg font-semibold flex items-center"><ListChecks className="mr-2 h-5 w-5 text-muted-foreground"/>Certificate Usage Policies</h3>
-              
-               <FormField
-                  control={form.control}
-                  name="honorKeyUsage"
-                  render={({ field }) => (
-                    <FormItem className="flex flex-row items-center justify-between rounded-lg border p-3 shadow-sm">
-                      <div className="space-y-0.5">
-                        <FormLabel>Honor Key Usage From CSR</FormLabel>
-                        <FormDescription>
-                          Use the Key Usage extension from the CSR. If off, specify usages below.
-                        </FormDescription>
-                      </div>
-                      <FormControl>
-                        <Switch
-                          checked={field.value}
-                          onCheckedChange={field.onChange}
-                        />
-                      </FormControl>
-                    </FormItem>
-                  )}
-                />
-
-              {!watchHonorKeyUsage && (
-                <div className="ml-4 -mt-4">
-                  <FormField
-                    control={form.control}
-                    name="keyUsages"
-                    render={() => ( 
-                      <FormItem>
-                        <FormLabel>Key Usage</FormLabel>
-                        <FormDescription>Select the allowed key usages for certificates signed with this profile.</FormDescription>
-                        <div className="grid grid-cols-2 md:grid-cols-3 gap-x-4 gap-y-2 mt-2 border p-3 rounded-md shadow-sm">
-                          {keyUsageOptions.map((item) => (
-                            <FormField
-                              key={item}
-                              control={form.control}
-                              name="keyUsages"
-                              render={({ field }) => {
-                                return (
-                                  <FormItem className="flex flex-row items-center space-x-2 space-y-0">
-                                    <FormControl>
-                                      <Checkbox
-                                        checked={field.value?.includes(item)}
-                                        onCheckedChange={(checked) => {
-                                          const currentValue = field.value || [];
-                                          return checked
-                                            ? field.onChange([...currentValue, item])
-                                            : field.onChange(
-                                                currentValue.filter(
-                                                  (value) => value !== item
-                                                )
-                                              );
-                                        }}
-                                      />
-                                    </FormControl>
-                                    <FormLabel className="text-sm font-normal cursor-pointer">
-                                      {toTitleCase(item)}
-                                    </FormLabel>
-                                  </FormItem>
-                                );
-                              }}
-                            />
-                          ))}
-                        </div>
-                        <FormMessage />
-                      </FormItem>
-                    )}
-                  />
-                </div>
-              )}
-
-              <FormField
-                  control={form.control}
-                  name="honorExtendedKeyUsage"
-                  render={({ field }) => (
-                    <FormItem className="flex flex-row items-center justify-between rounded-lg border p-3 shadow-sm">
-                      <div className="space-y-0.5">
-                        <FormLabel>Honor Extended Key Usage From CSR</FormLabel>
-                        <FormDescription>
-                           Use the Extended Key Usage (EKU) extension from the CSR. If off, specify EKUs below.
-                        </FormDescription>
-                      </div>
-                      <FormControl>
-                        <Switch
-                          checked={field.value}
-                          onCheckedChange={field.onChange}
-                        />
-                      </FormControl>
-                    </FormItem>
-                  )}
-                />
-              
-              {!watchHonorExtendedKeyUsage && (
-                 <div className="ml-4 -mt-4">
-                  <FormField
-                    control={form.control}
-                    name="extendedKeyUsages"
-                    render={() => ( 
-                      <FormItem>
-                        <FormLabel>Extended Key Usage</FormLabel>
-                        <FormDescription>Select the allowed extended key usages (EKUs).</FormDescription>
-                        <div className="grid grid-cols-2 md:grid-cols-3 gap-x-4 gap-y-2 mt-2 border p-3 rounded-md shadow-sm">
-                          {extendedKeyUsageOptions.map((item) => (
-                            <FormField
-                              key={item}
-                              control={form.control}
-                              name="extendedKeyUsages"
-                              render={({ field }) => {
-                                return (
-                                  <FormItem className="flex flex-row items-center space-x-2 space-y-0">
-                                    <FormControl>
-                                      <Checkbox
-                                        checked={field.value?.includes(item)}
-                                        onCheckedChange={(checked) => {
-                                          const currentValue = field.value || [];
-                                          return checked
-                                            ? field.onChange([...currentValue, item])
-                                            : field.onChange(
-                                                currentValue.filter(
-                                                  (value) => value !== item
-                                                )
-                                              );
-                                        }}
-                                      />
-                                    </FormControl>
-                                    <FormLabel className="text-sm font-normal cursor-pointer">
-                                      {toTitleCase(item)}
-                                    </FormLabel>
-                                  </FormItem>
-                                );
-                              }}
-                            />
-                          ))}
-                        </div>
-                        <FormMessage />
-                      </FormItem>
-                    )}
-                  />
-                 </div>
-              )}
-
-
-              <div className="flex justify-end space-x-2 pt-4">
-                <Button type="button" variant="outline" onClick={() => router.push('/signing-profiles')}>
-                  Cancel
-                </Button>
-                <Button type="submit" disabled={isSubmitting}>
-                  {isSubmitting ? (
-                    <Loader2 className="mr-2 h-4 w-4 animate-spin" />
-                  ) : (
-                    isEditMode ? <Save className="mr-2 h-4 w-4" /> : <PlusCircle className="mr-2 h-4 w-4" />
-                  )}
-                  {isSubmitting ? "Saving..." : (isEditMode ? "Save Changes" : "Create Profile")}
-                </Button>
-              </div>
-            </form>
-          </Form>
->>>>>>> b40cab44
         </CardContent>
       </Card>
     </div>
