
'use client';

import React, { useState, useEffect, useCallback } from 'react';
import { useRouter } from 'next/navigation';
import { Button } from "@/components/ui/button";
import { Label } from "@/components/ui/label";
import { Input } from "@/components/ui/input";
import { Select, SelectContent, SelectItem, SelectTrigger, SelectValue } from "@/components/ui/select";
import { Switch } from "@/components/ui/switch";
import { ArrowLeft, PlusCircle, Cpu, HelpCircle, Settings, Key, Server, PackageCheck, AlertTriangle, Loader2, Tag as TagIconLucide } from "lucide-react";
import type { CA } from '@/lib/ca-data';
import { fetchAndProcessCAs } from '@/lib/ca-data';
import { Tooltip, TooltipProvider, TooltipTrigger, TooltipContent } from "@/components/ui/tooltip";
import { CaVisualizerCard } from '@/components/CaVisualizerCard';
import { cn } from '@/lib/utils';
import { useAuth } from '@/contexts/AuthContext';
import { CaSelectorModal } from '@/components/shared/CaSelectorModal'; 
import { SelectableCaTreeItem } from '@/components/shared/SelectableCaTreeItem'; 
import { ScrollArea } from '@/components/ui/scroll-area';
import { DialogFooter, DialogClose } from '@/components/ui/dialog'; 
import { Alert, AlertDescription, AlertTitle } from "@/components/ui/alert";
import { Card, CardContent } from "@/components/ui/card";
import { Separator } from '@/components/ui/separator';
import { TagInput } from '@/components/shared/TagInput';
import { DeviceIconSelectorModal, getReactIconByName } from '@/components/shared/DeviceIconSelectorModal';
import type { ApiCryptoEngine } from '@/types/crypto-engine';
import { useToast } from '@/hooks/use-toast';

const hslToHex = (h: number, s: number, l: number): string => {
  l /= 100;
  const a = (s * Math.min(l, 1 - l)) / 100;
  const f = (n: number) => {
    const k = (n + h / 30) % 12;
    const color = l - a * Math.max(Math.min(k - 3, 9 - k, 1), -1);
    return Math.round(255 * color)
      .toString(16)
      .padStart(2, '0');
  };
  return `#${f(0)}${f(8)}${f(4)}`;
};

const mockSigningProfiles = [
  { id: 'profile-iot-standard', name: 'IoT Device Standard Profile' },
  { id: 'profile-web-server-tls', name: 'Web Server TLS Profile' },
  { id: 'profile-code-signing', name: 'Code Signing Profile' },
  { id: 'profile-short-lived-api', name: 'Short-Lived API Client Profile' },
];

const serverKeygenTypes = [ { value: 'RSA', label: 'RSA' }, { value: 'ECDSA', label: 'ECDSA' }];
const serverKeygenRsaBits = [ { value: '2048', label: '2048 bit' }, { value: '3072', label: '3072 bit' }, { value: '4096', label: '4096 bit' }];
const serverKeygenEcdsaCurves = [ { value: 'P-256', label: 'P-256' }, { value: 'P-384', label: 'P-384' }, { value: 'P-521', label: 'P-521' }];

export default function CreateRegistrationAuthorityPage() {
  const router = useRouter();
  const { user, isLoading: authLoading, isAuthenticated } = useAuth();
  const { toast } = useToast();
  
  const [isSubmitting, setIsSubmitting] = useState(false);

  // General RA Settings
  const [raName, setRaName] = useState('');
  const [raId, setRaId] = useState('');

  // Enrollment Settings
  const [registrationMode, setRegistrationMode] = useState('JITP');
  const [tags, setTags] = useState<string[]>(['iot']);
  const [protocol, setProtocol] = useState('EST');
  const [signingProfileId, setSigningProfileId] = useState<string | null>(mockSigningProfiles[0].id);
  const [enrollmentCa, setEnrollmentCa] = useState<CA | null>(null);
  const [allowOverrideEnrollment, setAllowOverrideEnrollment] = useState(true);
  const [authMode, setAuthMode] = useState('Client Certificate');
  const [validationCAs, setValidationCAs] = useState<CA[]>([]);
  const [allowExpiredAuth, setAllowExpiredAuth] = useState(true);
  const [chainValidationLevel, setChainValidationLevel] = useState(-1);

  // Re-enrollment Settings
  const [revokeOnReEnroll, setRevokeOnReEnroll] = useState(true);
  const [allowExpiredRenewal, setAllowExpiredRenewal] = useState(true);
  const [certLifespan, setCertLifespan] = useState('2y');
  const [allowedRenewalDelta, setAllowedRenewalDelta] = useState('100d');
  const [preventiveRenewalDelta, setPreventiveRenewalDelta] = useState('31d');
  const [criticalRenewalDelta, setCriticalRenewalDelta] = useState('7d');
  const [additionalValidationCAs, setAdditionalValidationCAs] = useState<CA[]>([]);

  // Server Key Generation Settings
  const [enableKeyGeneration, setEnableKeyGeneration] = useState(false);
  const [serverKeygenType, setServerKeygenType] = useState('RSA');
  const [serverKeygenSpec, setServerKeygenSpec] = useState('4096');

  // CA Distribution Settings
  const [includeDownstreamCA, setIncludeDownstreamCA] = useState(true);
  const [includeEnrollmentCA, setIncludeEnrollmentCA] = useState(false);
  const [managedCAs, setManagedCAs] = useState<CA[]>([]);

  // Device Profile Settings
  const [selectedDeviceIconName, setSelectedDeviceIconName] = useState<string | null>('Router');
  const [selectedDeviceIconColor, setSelectedDeviceIconColor] = useState<string>('#0f67ff');
  const [selectedDeviceIconBgColor, setSelectedDeviceIconBgColor] = useState<string>('#F0F8FF');
  const [isDeviceIconModalOpen, setIsDeviceIconModalOpen] = useState(false);

  // Modal and Data Loading State
  const [isEnrollmentCaModalOpen, setIsEnrollmentCaModalOpen] = useState(false);
  const [isValidationCaModalOpen, setIsValidationCaModalOpen] = useState(false);
  const [isAdditionalValidationCaModalOpen, setIsAdditionalValidationCaModalOpen] = useState(false);
  const [isManagedCaModalOpen, setIsManagedCaModalOpen] = useState(false);
  
  const [availableCAsForSelection, setAvailableCAsForSelection] = useState<CA[]>([]);
  const [isLoadingCAsForSelection, setIsLoadingCAsForSelection] = useState(false);
  const [errorCAsForSelection, setErrorCAsForSelection] = useState<string | null>(null);
  const [allCryptoEngines, setAllCryptoEngines] = useState<ApiCryptoEngine[]>([]);
  const [isLoadingEngines, setIsLoadingEngines] = useState(false);
  const [errorEngines, setErrorEngines] = useState<string | null>(null);

  const loadCaData = useCallback(async () => {
    if (!isAuthenticated() || !user?.access_token) {
      if (!authLoading) {
        setErrorCAsForSelection("User not authenticated. Cannot load CAs.");
        setErrorEngines("User not authenticated. Cannot load Crypto Engines.");
      }
      setIsLoadingCAsForSelection(false);
      setIsLoadingEngines(false);
      return;
    }

    setIsLoadingCAsForSelection(true);
    setErrorCAsForSelection(null);
    try {
      const fetchedCAs = await fetchAndProcessCAs(user.access_token);
      setAvailableCAsForSelection(fetchedCAs);
    } catch (err: any) {
      setErrorCAsForSelection(err.message || 'Failed to load available CAs.');
      setAvailableCAsForSelection([]);
    } finally {
      setIsLoadingCAsForSelection(false);
    }

    setIsLoadingEngines(true);
    setErrorEngines(null);
    try {
        const response = await fetch('https://lab.lamassu.io/api/ca/v1/engines', {
            headers: { 'Authorization': `Bearer ${user.access_token}` },
        });
        if (!response.ok) throw new Error('Failed to fetch crypto engines');
        const enginesData: ApiCryptoEngine[] = await response.json();
        setAllCryptoEngines(enginesData);
    } catch (err: any) {
        setErrorEngines(err.message || 'Failed to load Crypto Engines.');
        setAllCryptoEngines([]);
    } finally {
        setIsLoadingEngines(false);
    }

  }, [user?.access_token, isAuthenticated, authLoading]);

  useEffect(() => {
    if (!authLoading) {
        loadCaData();
    }
  }, [loadCaData, authLoading]);

  useEffect(() => {
    const randomHue = Math.floor(Math.random() * 360);
    const saturation = 80;

    const iconLightness = 50;
    const iconColorHex = hslToHex(randomHue, saturation, iconLightness);
    setSelectedDeviceIconColor(iconColorHex);

    const bgLightness = 92;
    const bgColorHex = hslToHex(randomHue, saturation, bgLightness);
    setSelectedDeviceIconBgColor(bgColorHex);
  }, []); 


  const handleEnrollmentCaSelectFromModal = (ca: CA) => {
    setEnrollmentCa(ca);
    setIsEnrollmentCaModalOpen(false);
  };
  
  const toggleCaSelectionInList = (caToToggle: CA, currentSelection: CA[], setter: React.Dispatch<React.SetStateAction<CA[]>>) => {
    setter(prevSelected =>
      prevSelected.find(selected => selected.id === caToToggle.id)
        ? prevSelected.filter(selected => selected.id !== caToToggle.id)
        : [...prevSelected, caToToggle]
    );
  };

  const handleDeviceIconSelected = (iconName: string) => {
    setSelectedDeviceIconName(iconName);
    setIsDeviceIconModalOpen(false);
  };

  const handleSubmit = async (event: React.FormEvent<HTMLFormElement>) => {
    event.preventDefault();
<<<<<<< HEAD
    setIsSubmitting(true);

    if (!raName.trim() || !raId.trim()) {
        toast({ title: "Validation Error", description: "RA Name and RA ID are required.", variant: "destructive" });
        setIsSubmitting(false);
        return;
    }
    if (!enrollmentCa) {
        toast({ title: "Validation Error", description: "An Enrollment CA must be selected.", variant: "destructive" });
        setIsSubmitting(false);
        return;
    }
    if (!user?.access_token) {
        toast({ title: "Authentication Error", description: "User not authenticated.", variant: "destructive" });
        setIsSubmitting(false);
        return;
    }

    const mapIconName = (name: string | null): string => (name === 'Router' ? 'CgSmartphoneChip' : 'CgSmartphoneChip');
    const protocolMapping = { 'EST': 'EST_RFC7030', 'CMP': 'CMP_RFC4210' };
    const authModeMapping = { 'Client Certificate': 'CLIENT_CERTIFICATE', 'External Webhook': 'EXTERNAL_WEBHOOK', 'No Auth': 'NONE' };
    
    let keySettings;
    if (enableKeyGeneration) {
        if (serverKeygenType === 'ECDSA') {
            const curveBits: { [key: string]: number } = { 'P-256': 256, 'P-384': 384, 'P-521': 521 };
            keySettings = { type: serverKeygenType, bits: curveBits[serverKeygenSpec] || 256 };
        } else {
            keySettings = { type: serverKeygenType, bits: parseInt(serverKeygenSpec, 10) || 4096 };
        }
    }

    const payload = {
      name: raName.trim(),
      id: raId.trim(),
      metadata: {},
      settings: {
        enrollment_settings: {
          enrollment_ca: enrollmentCa.id,
          protocol: protocolMapping[protocol as keyof typeof protocolMapping],
          enable_replaceable_enrollment: allowOverrideEnrollment,
          est_rfc7030_settings: {
            auth_mode: authModeMapping[authMode as keyof typeof authModeMapping],
            client_certificate_settings: {
              chain_level_validation: chainValidationLevel,
              validation_cas: validationCAs.map(ca => ca.id),
              allow_expired: allowExpiredAuth,
            }
          },
          device_provisioning_profile: {
            icon: mapIconName(selectedDeviceIconName),
            icon_color: `${selectedDeviceIconColor}-${selectedDeviceIconBgColor}`,
            metadata: {},
            tags: tags,
          },
          registration_mode: registrationMode,
        },
        reenrollment_settings: {
          revoke_on_reenrollment: revokeOnReEnroll,
          enable_expired_renewal: allowExpiredRenewal,
          critical_delta: criticalRenewalDelta,
          preventive_delta: preventiveRenewalDelta,
          reenrollment_delta: allowedRenewalDelta,
          additional_validation_cas: additionalValidationCAs.map(ca => ca.id),
        },
        server_keygen_settings: {
          enabled: enableKeyGeneration,
          ...(enableKeyGeneration && { key: keySettings }),
        },
        ca_distribution_settings: {
          include_enrollment_ca: includeEnrollmentCA,
          include_system_ca: includeDownstreamCA,
          managed_cas: managedCAs.map(ca => ca.id),
        }
      }
=======
    const formData = {
      dmsName: 'ECS DMS',
      dmsId: 'ecs-dms',
      registrationMode,
      tags,
      protocol,
      signingProfileId,
      enrollmentCaId: enrollmentCa?.id,
      allowOverrideEnrollment,
      authMode,
      validationCaIds: validationCAs.map(ca => ca.id),
      allowExpiredAuth,
      chainValidationLevel,
      revokeOnReEnroll,
      allowExpiredRenewal,
      certLifespan,
      allowedRenewalDelta,
      preventiveRenewalDelta,
      criticalRenewalDelta,
      additionalValidationCaIds: additionalValidationCAs.map(ca => ca.id),
      enableKeyGeneration,
      includeDownstreamCA,
      includeEnrollmentCA,
      managedCaIds: managedCAs.map(ca => ca.id),
      deviceIconName: selectedDeviceIconName,
      deviceIconColor: `${selectedDeviceIconColor}-${selectedDeviceIconBgColor}`,
>>>>>>> 52703c48
    };

    try {
        const response = await fetch('https://lab.lamassu.io/api/dmsmanager/v1/dms', {
            method: 'POST',
            headers: {
                'Content-Type': 'application/json',
                'Authorization': `Bearer ${user.access_token}`,
            },
            body: JSON.stringify(payload)
        });

        if (!response.ok) {
            let errorJson;
            let errorMessage = `Failed to create RA. Status: ${response.status}`;
            try {
                errorJson = await response.json();
                errorMessage = `RA creation failed: ${errorJson.err || errorJson.message || 'Unknown error'}`;
            } catch (e) {
                // ignore
            }
            throw new Error(errorMessage);
        }
        
        toast({ title: "Success!", description: `Registration Authority "${raName}" created successfully.` });
        router.push('/registration-authorities');

    } catch (error: any) {
        toast({ title: "RA Creation Failed", description: error.message, variant: "destructive" });
    } finally {
        setIsSubmitting(false);
    }
  };
  
  const renderMultiSelectCaDialogContent = (
    currentMultiSelectedCAs: CA[],
    setterForMultiSelectedCAs: React.Dispatch<React.SetStateAction<CA[]>>,
    setIsOpen: (open: boolean) => void 
  ) => {
    return (
      <>
        {(isLoadingCAsForSelection || authLoading) && (
          <div className="flex items-center justify-center h-72">
            <Loader2 className="h-8 w-8 animate-spin text-primary" />
            <p className="ml-2">{authLoading ? "Authenticating..." : "Loading CAs..."}</p>
          </div>
        )}
        {errorCAsForSelection && !isLoadingCAsForSelection && !authLoading && (
          <Alert variant="destructive" className="my-4">
            <AlertTriangle className="h-4 w-4" />
            <AlertTitle>Error Loading CAs</AlertTitle>
            <AlertDescription>
              {errorCAsForSelection} <Button variant="link" onClick={loadCaData} className="p-0 h-auto">Try again?</Button>
            </AlertDescription>
          </Alert>
        )}
        {!isLoadingCAsForSelection && !authLoading && !errorCAsForSelection && availableCAsForSelection.length > 0 && (
          <ScrollArea className="h-72 my-4 border rounded-md">
            <ul className="space-y-0.5 p-2">
              {availableCAsForSelection.map((ca) => (
                <SelectableCaTreeItem 
                  key={ca.id} 
                  ca={ca} 
                  level={0} 
                  onSelect={() => {}} 
                  showCheckbox={true}
                  isMultiSelected={!!currentMultiSelectedCAs.find(sel => sel.id === ca.id)}
                  onMultiSelectToggle={(toggledCa) => toggleCaSelectionInList(toggledCa, currentMultiSelectedCAs, setterForMultiSelectedCAs)}
                  _currentMultiSelectedCAsPassedToDialog={currentMultiSelectedCAs}
                  allCryptoEngines={allCryptoEngines}
                />
              ))}
            </ul>
          </ScrollArea>
        )}
        {!isLoadingCAsForSelection && !authLoading && !errorCAsForSelection && availableCAsForSelection.length === 0 && (
          <p className="text-muted-foreground text-center my-4 p-4 border rounded-md bg-muted/20">No CAs available to select.</p>
        )}
        <DialogFooter>
          <DialogClose asChild>
            <Button type="button" variant="outline" onClick={() => setIsOpen(false)}>Done</Button>
          </DialogClose>
        </DialogFooter>
      </>
    );
  };

  const sectionHeadingStyle = "text-lg font-semibold flex items-center mb-3 mt-15";
<<<<<<< HEAD
  const SelectedIconComponent = selectedDeviceIconName ? getLucideIconByName(selectedDeviceIconName) : null;
  const currentServerKeygenSpecOptions = serverKeygenType === 'RSA' ? serverKeygenRsaBits : serverKeygenEcdsaCurves;

=======
  const SelectedIconComponent = selectedDeviceIconName ? getReactIconByName(selectedDeviceIconName) : null;
>>>>>>> 52703c48

  return (
    <div className="w-full space-y-6 mb-8">
      <Button variant="outline" onClick={() => router.back()} className="mb-4">
        <ArrowLeft className="mr-2 h-4 w-4" /> Back to RAs
      </Button>
      
      <div> 
        <div className="flex flex-col space-y-1.5 p-6"> 
          <h1 className="text-xl font-headline flex items-center font-semibold leading-none tracking-tight"> 
            <PlusCircle className="mr-2 h-6 w-6 text-primary" /> Create New Registration Authority
          </h1>
          <p className="text-sm text-muted-foreground"> 
            Configure all settings for the new Registration Authority below.
          </p>
        </div>
        <div className="p-6 pt-0"> 
          <form onSubmit={handleSubmit} className="">
            
            <h3 className={cn(sectionHeadingStyle)}>
              <Settings className="mr-2 h-5 w-5 text-muted-foreground"/>General RA Settings
            </h3>
            <Card className="border-border shadow-sm rounded-md">
              <CardContent className="p-4">
                <div className="space-y-4">
                  <div>
                    <Label htmlFor="raName">RA Name</Label>
                    <Input id="raName" value={raName} onChange={(e) => setRaName(e.target.value)} placeholder="e.g., Main IoT Enrollment Service" required className="mt-1" />
                    {!raName.trim() && <p className="text-xs text-destructive mt-1">RA Name is required.</p>}
                  </div>
                  <div>
                    <Label htmlFor="raId">RA ID</Label>
                    <Input id="raId" value={raId} onChange={(e) => setRaId(e.target.value)} placeholder="e.g., main-iot-ra" required className="mt-1" />
                    {!raId.trim() && <p className="text-xs text-destructive mt-1">RA ID is required.</p>}
                  </div>
                </div>
              </CardContent>
            </Card>

            <Separator className="my-6"/>

            <h3 className={cn(sectionHeadingStyle)}>
              <Cpu className="mr-2 h-5 w-5 text-muted-foreground" /> Enrollment Device Registration
            </h3>
            <Card className="border-border shadow-sm rounded-md">
              <CardContent className="p-4">
                <div className="space-y-4">
                  <div>
                    <Label htmlFor="registrationMode">Registration Mode</Label>
                    <Select value={registrationMode} onValueChange={setRegistrationMode}>
                      <SelectTrigger id="registrationMode" className="mt-1"><SelectValue /></SelectTrigger>
                      <SelectContent>
                        <SelectItem value="JITP">JITP (Just-In-Time Provisioning)</SelectItem>
                        <SelectItem value="Pre registration">Pre-registration</SelectItem>
                      </SelectContent>
                    </Select>
                  </div>
                  <div>
                    <Label htmlFor="raTags"><TagIconLucide className="inline mr-1 h-4 w-4 text-muted-foreground"/>Tags</Label>
                    <TagInput
                      id="raTags"
                      value={tags}
                      onChange={setTags}
                      placeholder="Add tags (e.g., iot, sensor, production)"
                      className="mt-1"
                    />
                  </div>
                  <div className="pt-2">
                    <Label htmlFor="deviceIconButton">Device Icon</Label>
                    <Button
                        id="deviceIconButton"
                        type="button"
                        variant="outline"
                        onClick={() => setIsDeviceIconModalOpen(true)}
                        className="w-full justify-start text-left font-normal flex items-center gap-2 mt-1"
                    >
                        {SelectedIconComponent ? (
                        <div className="flex items-center gap-2">
                            <div
                            className="p-1 rounded-sm flex items-center justify-center"
                            style={{ backgroundColor: selectedDeviceIconBgColor }}
                            >
                            <SelectedIconComponent
                                className="h-5 w-5"
                                style={{ color: selectedDeviceIconColor }}
                            />
                            </div>
                            {selectedDeviceIconName}
                        </div>
                        ) : (
                        "Select Device Icon..."
                        )}
                    </Button>
                  </div>
                  <div className="grid grid-cols-2 gap-4">
                    <div>
                        <Label htmlFor="deviceIconColor" className="text-sm">Icon Color</Label>
                        <Input
                        id="deviceIconColor"
                        type="color"
                        value={selectedDeviceIconColor}
                        onChange={(e) => setSelectedDeviceIconColor(e.target.value)}
                        className="mt-1 h-10 w-full p-1"
                        />
                    </div>
                    <div>
                        <Label htmlFor="deviceIconBgColor" className="text-sm">Background Color</Label>
                        <Input
                        id="deviceIconBgColor"
                        type="color"
                        value={selectedDeviceIconBgColor}
                        onChange={(e) => setSelectedDeviceIconBgColor(e.target.value)}
                        className="mt-1 h-10 w-full p-1"
                        />
                    </div>
                  </div>
                   <p className="text-xs text-muted-foreground">Default icon and colors for devices registered through this RA.</p>
                </div>
              </CardContent>
            </Card>
          
            <Separator className="my-6"/>

            <h3 className={cn(sectionHeadingStyle)}>
              <Key className="mr-2 h-5 w-5 text-muted-foreground"/>Enrollment Settings
            </h3>
            <Card className="border-border shadow-sm rounded-md">
              <CardContent className="p-4">
                <div className="space-y-4">
                  <div>
                    <Label htmlFor="protocol">Protocol</Label>
                    <Select value={protocol} onValueChange={setProtocol}>
                      <SelectTrigger id="protocol" className="mt-1"><SelectValue /></SelectTrigger>
                      <SelectContent>
                        <SelectItem value="EST">EST</SelectItem>
                        <SelectItem value="CMP">CMP</SelectItem>
                      </SelectContent>
                    </Select>
                  </div>
                  
                  <div>
                    <Label htmlFor="signingProfile">Signing Profile</Label>
                    <Select value={signingProfileId ?? ''} onValueChange={setSigningProfileId}>
                      <SelectTrigger id="signingProfile" className="mt-1">
                        <SelectValue placeholder="Select a signing profile..." />
                      </SelectTrigger>
                      <SelectContent>
                        {mockSigningProfiles.map(profile => (
                          <SelectItem key={profile.id} value={profile.id}>
                            {profile.name}
                          </SelectItem>
                        ))}
                      </SelectContent>
                    </Select>
                    <p className="text-xs text-muted-foreground mt-1">
                      The policy that defines certificate parameters like duration and key usage.
                    </p>
                  </div>

                  <div>
                    <Label htmlFor="enrollmentCa">Enrollment CA</Label>
                    <Button type="button" variant="outline" onClick={() => setIsEnrollmentCaModalOpen(true)} className="w-full justify-start text-left font-normal mt-1" disabled={isLoadingCAsForSelection || authLoading}>
                      {isLoadingCAsForSelection || authLoading ? <Loader2 className="mr-2 h-4 w-4 animate-spin" /> : enrollmentCa ? enrollmentCa.name : "Select Enrollment CA..."}
                    </Button>
                    {enrollmentCa && (
                      <div className="mt-2">
                        <CaVisualizerCard ca={enrollmentCa} className="shadow-none border-border" allCryptoEngines={allCryptoEngines} />
                      </div>
                    )}
                  </div>
                  <div className="flex items-center space-x-2 pt-2">
                    <Switch id="allowOverrideEnrollment" checked={allowOverrideEnrollment} onCheckedChange={setAllowOverrideEnrollment} />
                    <Label htmlFor="allowOverrideEnrollment">Allow Override Enrollment</Label>
                  </div>
                  <div>
                    <Label htmlFor="authMode">Authentication Mode</Label>
                    <Select value={authMode} onValueChange={setAuthMode}>
                      <SelectTrigger id="authMode" className="mt-1"><SelectValue /></SelectTrigger>
                      <SelectContent>
                        <SelectItem value="Client Certificate">Client Certificate</SelectItem>
                        <SelectItem value="External Webhook">External Webhook</SelectItem>
                        <SelectItem value="No Auth">No Auth</SelectItem>
                      </SelectContent>
                    </Select>
                  </div>
                  <div>
                    <Label htmlFor="validationCAs">Validation CAs</Label>
                    <Button type="button" variant="outline" onClick={() => setIsValidationCaModalOpen(true)} className="w-full justify-start text-left font-normal mt-1" disabled={isLoadingCAsForSelection || authLoading}>
                       {isLoadingCAsForSelection || authLoading ? <Loader2 className="mr-2 h-4 w-4 animate-spin" /> : validationCAs.length > 0 ? `Selected ${validationCAs.length} CA(s) - Click to modify` : "Select Validation CAs..."}
                    </Button>
                    {validationCAs.length > 0 && 
                      <div className="mt-2 flex flex-wrap gap-2">
                        {validationCAs.map(ca => (
                          <CaVisualizerCard key={ca.id} ca={ca} className="shadow-none border-border max-w-xs" allCryptoEngines={allCryptoEngines} />
                        ))}
                      </div>
                    }
                  </div>
                  <div className="flex items-center space-x-2 pt-2">
                    <Switch id="allowExpiredAuth" checked={allowExpiredAuth} onCheckedChange={setAllowExpiredAuth} />
                    <Label htmlFor="allowExpiredAuth">Allow Authenticating Expired Certificates</Label>
                  </div>
                  <div>
                    <Label htmlFor="chainValidationLevel" className="flex items-center">
                      Chain Validation Level
                      <TooltipProvider>
                        <Tooltip>
                          <TooltipTrigger asChild>
                            <HelpCircle className="ml-1 h-4 w-4 text-muted-foreground cursor-help" />
                          </TooltipTrigger>
                          <TooltipContent><p>-1 equals full chain validation.</p></TooltipContent>
                        </Tooltip>
                      </TooltipProvider>
                    </Label>
                    <Input id="chainValidationLevel" type="number" value={chainValidationLevel} onChange={(e) => setChainValidationLevel(parseInt(e.target.value))} className="mt-1" />
                  </div>
                </div>
              </CardContent>
            </Card>

            <Separator className="my-6"/>

            <h3 className={cn(sectionHeadingStyle)}>
              <PackageCheck className="mr-2 h-5 w-5 text-muted-foreground"/>Re-Enrollment Settings
            </h3>
            <Card className="border-border shadow-sm rounded-md">
              <CardContent className="p-4">
                <div className="space-y-4">
                  <div className="flex items-center space-x-2">
                    <Switch id="revokeOnReEnroll" checked={revokeOnReEnroll} onCheckedChange={setRevokeOnReEnroll} />
                    <Label htmlFor="revokeOnReEnroll">Revoke On Re-Enroll</Label>
                  </div>
                  <div className="flex items-center space-x-2">
                    <Switch id="allowExpiredRenewal" checked={allowExpiredRenewal} onCheckedChange={setAllowExpiredRenewal} />
                    <Label htmlFor="allowExpiredRenewal">Allow Expired Renewal</Label>
                  </div>
                  <div>
                    <Label htmlFor="certLifespan">Certificate Lifespan (e.g., 2y, 6m, 90d)</Label>
                    <Input id="certLifespan" value={certLifespan} onChange={(e) => setCertLifespan(e.target.value)} placeholder="e.g., 2y" className="mt-1" />
                  </div>
                  <div>
                    <Label htmlFor="allowedRenewalDelta">Allowed Renewal Delta (e.g., 100d)</Label>
                    <Input id="allowedRenewalDelta" value={allowedRenewalDelta} onChange={(e) => setAllowedRenewalDelta(e.target.value)} placeholder="e.g., 100d" className="mt-1" />
                  </div>
                  <div>
                    <Label htmlFor="preventiveRenewalDelta">Preventive Renewal Delta (e.g., 31d)</Label>
                    <Input id="preventiveRenewalDelta" value={preventiveRenewalDelta} onChange={(e) => setPreventiveRenewalDelta(e.target.value)} placeholder="e.g., 31d" className="mt-1" />
                  </div>
                  <div>
                    <Label htmlFor="criticalRenewalDelta">Critical Renewal Delta (e.g., 7d)</Label>
                    <Input id="criticalRenewalDelta" value={criticalRenewalDelta} onChange={(e) => setCriticalRenewalDelta(e.target.value)} placeholder="e.g., 7d" className="mt-1" />
                  </div>
                  <div>
                    <Label htmlFor="additionalValidationCAs">Additional Validation CAs (for re-enrollment)</Label>
                    <Button type="button" variant="outline" onClick={() => setIsAdditionalValidationCaModalOpen(true)} className="w-full justify-start text-left font-normal mt-1" disabled={isLoadingCAsForSelection || authLoading}>
                       {isLoadingCAsForSelection || authLoading ? <Loader2 className="mr-2 h-4 w-4 animate-spin" /> : additionalValidationCAs.length > 0 ? `Selected ${additionalValidationCAs.length} CA(s) - Click to modify` : "Select Additional Validation CAs..."}
                    </Button>
                    {additionalValidationCAs.length > 0 && 
                      <div className="mt-2 flex flex-wrap gap-2">
                        {additionalValidationCAs.map(ca => (
                          <CaVisualizerCard key={ca.id} ca={ca} className="shadow-none border-border max-w-xs" allCryptoEngines={allCryptoEngines} />
                        ))}
                      </div>
                    }
                  </div>
                </div>
              </CardContent>
            </Card>

            <Separator className="my-6"/>

            <h3 className={cn(sectionHeadingStyle)}>
               <Server className="mr-2 h-5 w-5 text-muted-foreground"/>Server Key Generation Settings
            </h3>
            <Card className="border-border shadow-sm rounded-md">
              <CardContent className="p-4">
                <div className="space-y-4">
                  <div className="flex items-center space-x-2">
                    <Switch id="enableKeyGeneration" checked={enableKeyGeneration} onCheckedChange={setEnableKeyGeneration} />
                    <Label htmlFor="enableKeyGeneration">Enable Server-Side Key Generation</Label>
                  </div>
                  <p className="text-xs text-muted-foreground">If enabled, devices can request key generation via EST endpoints.</p>
                  {enableKeyGeneration && (
                     <div className="grid grid-cols-1 md:grid-cols-2 gap-4 pt-2">
                        <div>
                            <Label htmlFor="serverKeygenType">Key Type</Label>
                            <Select value={serverKeygenType} onValueChange={setServerKeygenType}>
                                <SelectTrigger id="serverKeygenType" className="mt-1"><SelectValue/></SelectTrigger>
                                <SelectContent>
                                    {serverKeygenTypes.map(t => <SelectItem key={t.value} value={t.value}>{t.label}</SelectItem>)}
                                </SelectContent>
                            </Select>
                        </div>
                        <div>
                            <Label htmlFor="serverKeygenSpec">{serverKeygenType === 'RSA' ? 'Key Bits' : 'Curve'}</Label>
                            <Select value={serverKeygenSpec} onValueChange={setServerKeygenSpec}>
                                <SelectTrigger id="serverKeygenSpec" className="mt-1"><SelectValue/></SelectTrigger>
                                <SelectContent>
                                    {currentServerKeygenSpecOptions.map(s => <SelectItem key={s.value} value={s.value}>{s.label}</SelectItem>)}
                                </SelectContent>
                            </Select>
                        </div>
                     </div>
                  )}
                </div>
              </CardContent>
            </Card>
          
            <Separator className="my-6"/>

            <h3 className={cn(sectionHeadingStyle)}>
               <AlertTriangle className="mr-2 h-5 w-5 text-muted-foreground"/>CA Distribution
            </h3>
             <Card className="border-border shadow-sm rounded-md">
              <CardContent className="p-4">
                <div className="space-y-4">
                  <div className="flex items-center space-x-2">
                    <Switch id="includeDownstreamCA" checked={includeDownstreamCA} onCheckedChange={setIncludeDownstreamCA} />
                    <Label htmlFor="includeDownstreamCA">Include 'Downstream' CA used by Lamassu</Label>
                  </div>
                  <div className="flex items-center space-x-2">
                    <Switch id="includeEnrollmentCA" checked={includeEnrollmentCA} onCheckedChange={setIncludeEnrollmentCA} />
                    <Label htmlFor="includeEnrollmentCA">Include Enrollment CA</Label>
                  </div>
                  <div>
                    <Label htmlFor="managedCAs">Managed CAs (for CA certs endpoint)</Label>
                    <Button type="button" variant="outline" onClick={() => setIsManagedCaModalOpen(true)} className="w-full justify-start text-left font-normal mt-1" disabled={isLoadingCAsForSelection || authLoading}>
                      {isLoadingCAsForSelection || authLoading ? <Loader2 className="mr-2 h-4 w-4 animate-spin" /> : managedCAs.length > 0 ? `Selected ${managedCAs.length} CA(s) - Click to modify` : "Select Managed CAs..."}
                    </Button>
                    {managedCAs.length > 0 && 
                      <div className="mt-2 flex flex-wrap gap-2">
                        {managedCAs.map(ca => (
                          <CaVisualizerCard key={ca.id} ca={ca} className="shadow-none border-border max-w-xs" allCryptoEngines={allCryptoEngines}/>
                        ))}
                      </div>
                    }
                  </div>
                </div>
              </CardContent>
            </Card>

            <div className="flex justify-end space-x-2 pt-8">
                <Button type="button" variant="outline" onClick={() => router.back()}>Cancel</Button>
                <Button type="submit" disabled={isSubmitting}>
                    {isSubmitting ? <Loader2 className="mr-2 h-4 w-4 animate-spin"/> : <PlusCircle className="mr-2 h-4 w-4" />}
                    {isSubmitting ? 'Creating...' : 'Create RA'}
                </Button>
            </div>
          </form>
        </div>
      </div>

      <CaSelectorModal
        isOpen={isEnrollmentCaModalOpen}
        onOpenChange={setIsEnrollmentCaModalOpen}
        title="Select Enrollment CA"
        description="Choose the CA that will issue certificates for this RA."
        availableCAs={availableCAsForSelection}
        isLoadingCAs={isLoadingCAsForSelection}
        errorCAs={errorCAsForSelection}
        loadCAsAction={loadCaData}
        onCaSelected={handleEnrollmentCaSelectFromModal}
        currentSelectedCaId={enrollmentCa?.id}
        isAuthLoading={authLoading}
        allCryptoEngines={allCryptoEngines}
      />
      
      <CaSelectorModal
        isOpen={isValidationCaModalOpen}
        onOpenChange={setIsValidationCaModalOpen}
        title="Select Validation CAs"
        description="Choose CAs to validate client certificates during enrollment."
        availableCAs={availableCAsForSelection}
        isLoadingCAs={isLoadingCAsForSelection}
        errorCAs={errorCAsForSelection}
        loadCAsAction={loadCaData}
        onCaSelected={() => {}} 
        isAuthLoading={authLoading}
        allCryptoEngines={allCryptoEngines}
      >
        {renderMultiSelectCaDialogContent(validationCAs, setValidationCAs, setIsValidationCaModalOpen)}
      </CaSelectorModal>

      <CaSelectorModal
        isOpen={isAdditionalValidationCaModalOpen}
        onOpenChange={setIsAdditionalValidationCaModalOpen}
        title="Select Additional Validation CAs"
        description="Choose CAs for validating certificates during re-enrollment."
        availableCAs={availableCAsForSelection}
        isLoadingCAs={isLoadingCAsForSelection}
        errorCAs={errorCAsForSelection}
        loadCAsAction={loadCaData}
        onCaSelected={() => {}}
        isAuthLoading={authLoading}
        allCryptoEngines={allCryptoEngines}
      >
        {renderMultiSelectCaDialogContent(additionalValidationCAs, setAdditionalValidationCAs, setIsAdditionalValidationCaModalOpen)}
      </CaSelectorModal>

       <CaSelectorModal
        isOpen={isManagedCaModalOpen}
        onOpenChange={setIsManagedCaModalOpen}
        title="Select Managed CAs"
        description="Choose CAs to be distributed via the CA certs endpoint."
        availableCAs={availableCAsForSelection}
        isLoadingCAs={isLoadingCAsForSelection}
        errorCAs={errorCAsForSelection}
        loadCAsAction={loadCaData}
        onCaSelected={() => {}}
        isAuthLoading={authLoading}
        allCryptoEngines={allCryptoEngines}
      >
        {renderMultiSelectCaDialogContent(managedCAs, setManagedCAs, setIsManagedCaModalOpen)}
      </CaSelectorModal>

      <DeviceIconSelectorModal
        isOpen={isDeviceIconModalOpen}
        onOpenChange={setIsDeviceIconModalOpen}
        onIconSelected={handleDeviceIconSelected}
        currentSelectedIconName={selectedDeviceIconName}
        initialIconColor={selectedDeviceIconColor}
        initialBgColor={selectedDeviceIconBgColor}
        onColorsChange={({ iconColor, bgColor }) => {
          setSelectedDeviceIconColor(iconColor);
          setSelectedDeviceIconBgColor(bgColor);
        }}
      />

    </div>
  );
}<|MERGE_RESOLUTION|>--- conflicted
+++ resolved
@@ -193,7 +193,6 @@
 
   const handleSubmit = async (event: React.FormEvent<HTMLFormElement>) => {
     event.preventDefault();
-<<<<<<< HEAD
     setIsSubmitting(true);
 
     if (!raName.trim() || !raId.trim()) {
@@ -269,34 +268,6 @@
           managed_cas: managedCAs.map(ca => ca.id),
         }
       }
-=======
-    const formData = {
-      dmsName: 'ECS DMS',
-      dmsId: 'ecs-dms',
-      registrationMode,
-      tags,
-      protocol,
-      signingProfileId,
-      enrollmentCaId: enrollmentCa?.id,
-      allowOverrideEnrollment,
-      authMode,
-      validationCaIds: validationCAs.map(ca => ca.id),
-      allowExpiredAuth,
-      chainValidationLevel,
-      revokeOnReEnroll,
-      allowExpiredRenewal,
-      certLifespan,
-      allowedRenewalDelta,
-      preventiveRenewalDelta,
-      criticalRenewalDelta,
-      additionalValidationCaIds: additionalValidationCAs.map(ca => ca.id),
-      enableKeyGeneration,
-      includeDownstreamCA,
-      includeEnrollmentCA,
-      managedCaIds: managedCAs.map(ca => ca.id),
-      deviceIconName: selectedDeviceIconName,
-      deviceIconColor: `${selectedDeviceIconColor}-${selectedDeviceIconBgColor}`,
->>>>>>> 52703c48
     };
 
     try {
@@ -385,13 +356,9 @@
   };
 
   const sectionHeadingStyle = "text-lg font-semibold flex items-center mb-3 mt-15";
-<<<<<<< HEAD
   const SelectedIconComponent = selectedDeviceIconName ? getLucideIconByName(selectedDeviceIconName) : null;
   const currentServerKeygenSpecOptions = serverKeygenType === 'RSA' ? serverKeygenRsaBits : serverKeygenEcdsaCurves;
 
-=======
-  const SelectedIconComponent = selectedDeviceIconName ? getReactIconByName(selectedDeviceIconName) : null;
->>>>>>> 52703c48
 
   return (
     <div className="w-full space-y-6 mb-8">
