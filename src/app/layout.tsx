
'use client';

import './globals.css'; // From old root layout
import { Toaster } from "@/components/ui/toaster"; // From old root layout
import { AuthProvider, useAuth } from '@/contexts/AuthContext'; // From old root layout + useAuth

import React from 'react';
import Link from 'next/link';
<<<<<<< HEAD
import { usePathname, useParams } from 'next/navigation';
=======
import { usePathname, useSearchParams }
from 'next/navigation';
>>>>>>> 66d9750c
import {
  SidebarProvider,
  Sidebar,
  SidebarHeader,
  SidebarContent,
  SidebarFooter,
  SidebarMenu,
  SidebarMenuItem,
  SidebarMenuButton,
  SidebarInset,
  SidebarGroupLabel,
  useSidebar,
  SidebarTrigger,
} from '@/components/ui/sidebar';
import { ThemeToggle } from '@/components/ThemeToggle';
import { Shield, FileText, Users, Landmark, ShieldCheck, HomeIcon, ChevronsLeft, ChevronsRight, Router, ServerCog, KeyRound, ScrollTextIcon, LogIn, LogOut, Loader2, Cpu } from 'lucide-react';
import { cn } from '@/lib/utils';
import { Breadcrumbs, type BreadcrumbItem } from '@/components/ui/breadcrumbs';
import type { CA } from '@/lib/ca-data';
import { findCaById } from '@/lib/ca-data'; 
import { Button } from '@/components/ui/button';
import { Badge } from '@/components/ui/badge';
import { jwtDecode } from 'jwt-decode';
import Image from 'next/image'
<<<<<<< HEAD
import Logo from './dashboard/lamassu_full_white.svg' // Path to logo might need adjustment after file moves by user
=======
import Logo from './lamassu_full_white.svg'
>>>>>>> 66d9750c

interface DecodedAccessToken {
  realm_access?: {
    roles?: string[];
  };
}

const PATH_SEGMENT_TO_LABEL_MAP: Record<string, string> = {
  'certificates': "Certificates",
  'certificate-authorities': "Certificate Authorities",
  'signing-profiles': "Signing Profiles",
  'registration-authorities': "Registration Authorities",
  'verification-authorities': "Verification Authorities",
  'new': "New",
  'details': "Details",
  'issue-certificate': "Issue Certificate",
  'kms': "KMS",
  'keys': "Keys",
  'devices': "Devices",
  'device-groups': "Device Groups",
  'crypto-engines': "Crypto Engines",
<<<<<<< HEAD
=======
  // 'settings': "Settings", // Removed
>>>>>>> 66d9750c
};

function generateBreadcrumbs(pathname: string, params: ReturnType<typeof useParams>, allCAs: CA[] | null): BreadcrumbItem[] {
  const pathSegments = pathname.split('/').filter(segment => segment);
  const breadcrumbItems: BreadcrumbItem[] = [{ label: 'Home', href: '/' }];

  if (pathname === '/') {
    return [{ label: 'Home' }]; 
  }

  let currentHref = ''; // Start from root for breadcrumbs

  for (let i = 0; i < pathSegments.length; i++) { // Start loop from 0 for root segments
    const segment = pathSegments[i];
    const isLastSegment = i === pathSegments.length - 1;
    let label = PATH_SEGMENT_TO_LABEL_MAP[segment] || segment.charAt(0).toUpperCase() + segment.slice(1);
    
    currentHref += `/${segment}`;

    if (params.caId && segment === params.caId && pathSegments[i-1] === 'certificate-authorities' && allCAs) {
      const ca = findCaById(segment, allCAs);
      label = ca ? ca.name : segment; 
    } else if (params.deviceId && segment === params.deviceId && pathSegments[i-1] === 'devices') {
      label = `Device: ${segment}`; 
    } else if (params.keyId && segment === params.keyId && pathSegments[i-2] === 'kms' && pathSegments[i-1] === 'keys') {
      label = `Key: ${segment}`;
    }

    if (isLastSegment) {
      breadcrumbItems.push({ label });
    } else {
      breadcrumbItems.push({ label, href: currentHref });
    }
  }
  return breadcrumbItems;
}

// InnerLayout component to use hooks within AuthProvider context
const InnerLayout = ({ children }: { children: React.ReactNode }) => {
  const pathname = usePathname();
<<<<<<< HEAD
  const params = useParams();
  const { user, isLoading, login, logout, isAuthenticated } = useAuth();
  
  const [allCAsForBreadcrumbs, setAllCAsForBreadcrumbs] = React.useState<CA[] | null>(null);
=======
  const searchParams = useSearchParams(); 

  const breadcrumbItems = generateBreadcrumbs(pathname, searchParams);
  let userRoles: string[] = [];
  if (isAuthenticated() && user?.access_token) {
    try {
      const decodedToken = jwtDecode<DecodedAccessToken>(user.access_token);
      if (decodedToken.realm_access && Array.isArray(decodedToken.realm_access.roles)) {
        userRoles = decodedToken.realm_access.roles;
      }
    } catch (error) {
      console.error("Error decoding access token:", error);
    }
  }
>>>>>>> 66d9750c

  // Updated hrefs to be root-relative
  const homeItem = { href: '/', label: 'Home', icon: HomeIcon };
  const kmsItems = [
    { href: '/kms/keys', label: 'Keys', icon: KeyRound },
    { href: '/crypto-engines', label: 'Crypto Engines', icon: Cpu },
  ];
  const pkiItems = [
    { href: '/certificates', label: 'Certificates', icon: FileText },
    { href: '/certificate-authorities', label: 'Certificate Authorities', icon: Landmark },
    { href: '/signing-profiles', label: 'Signing Profiles', icon: ScrollTextIcon },
    { href: '/registration-authorities', label: 'Registration Authorities', icon: Users },
    { href: '/verification-authorities', label: 'Verification Authorities', icon: ShieldCheck },
  ];
  const iotItems = [
    { href: '/devices', label: 'Devices', icon: Router },
    { href: '/device-groups', label: 'Device Groups', icon: ServerCog },
  ];
<<<<<<< HEAD

  const breadcrumbItems = React.useMemo(() => {
    return generateBreadcrumbs(pathname, params, allCAsForBreadcrumbs);
  }, [pathname, params, allCAsForBreadcrumbs]);

  let userRoles: string[] = [];
  if (isAuthenticated() && user?.access_token) {
    try {
      const decodedToken = jwtDecode<DecodedAccessToken>(user.access_token);
      if (decodedToken.realm_access && Array.isArray(decodedToken.realm_access.roles)) {
        userRoles = decodedToken.realm_access.roles;
      }
    } catch (error) {
      console.error("Error decoding access token:", error);
    }
  }

  if (isLoading) {
    return (
      <div className="flex flex-col items-center justify-center min-h-screen bg-background text-foreground">
        <Loader2 className="h-16 w-16 animate-spin text-primary" />
        <p className="mt-6 text-lg text-muted-foreground">Loading authentication status...</p>
      </div>
    );
  }
=======
  // const appSettingsItems = [ // Removed Settings
  //   { href: '/settings', label: 'Settings', icon: SettingsIconLucide },
  // ];
>>>>>>> 66d9750c

  return (
    <SidebarProvider defaultOpen>
      <div className="flex flex-col h-screen bg-background text-foreground w-full">
        <header className="flex h-12 items-center justify-between border-b border-primary-foreground/30 bg-primary text-primary-foreground px-4 md:px-6 sticky top-0 z-30">
          <div className="flex items-center gap-2">
            <SidebarTrigger className="md:hidden text-primary-foreground hover:bg-primary/80 hover:text-primary-foreground" />
            <Image 
              src={Logo}
              height={30}
              alt="LamassuIoT Logo"
            />
          </div>
          <div className="flex items-center gap-3">
            {isAuthenticated() && user?.profile?.name && (
              <div className="flex items-center gap-2">
                <span className="text-sm hidden sm:inline">Welcome, {user.profile.name}</span>
                {userRoles.length > 0 && (
                  <div className="hidden sm:flex items-center gap-1 ml-1">
                    {userRoles.map((role: string, index: number) => (
                      <Badge
                        key={index}
                        variant="default" 
                        className="text-xs font-normal px-1.5 py-0.5 border-primary text-black bg-primary-foreground hover:bg-primary-foreground/80"
                      >
                        {role}
                      </Badge>
                    ))}
                  </div>
                )}
              </div>
            )}
            {isAuthenticated() ? (
              <Button variant="ghost" size="sm" onClick={logout} className="text-primary-foreground hover:bg-primary/80 hover:text-primary-foreground">
                <LogOut className="mr-0 sm:mr-2 h-4 w-4" /> <span className="hidden sm:inline">Logout</span>
              </Button>
            ) : (
              <Button variant="ghost" size="sm" onClick={login} className="text-primary-foreground hover:bg-primary/80 hover:text-primary-foreground">
                <LogIn className="mr-0 sm:mr-2 h-4 w-4" /> <span className="hidden sm:inline">Login</span>
              </Button>
            )}
          </div>
        </header>

        {isAuthenticated() ? (
          <div className="flex flex-1 overflow-hidden">
            <Sidebar collapsible="icon" className="border-r bg-sidebar text-sidebar-foreground">
              <SidebarHeader className="p-4">
                <div className="flex items-center gap-2 group-data-[collapsible=icon]:justify-center">
                  <Shield className="h-8 w-8 text-primary flex-shrink-0" />
                  <h2 className="font-headline text-xl font-semibold text-primary group-data-[collapsible=icon]:hidden whitespace-nowrap">
                    LamassuIoT
                  </h2>
                </div>
              </SidebarHeader>
              <SidebarContent className="p-2">
                <SidebarMenu>
                  <SidebarMenuItem key={homeItem.href}>
                    <SidebarMenuButton
                      asChild
                      isActive={pathname === homeItem.href}
                      tooltip={{children: homeItem.label, side: 'right', align: 'center' }}
                    >
                      <Link href={homeItem.href} className="flex items-center w-full justify-start">
                        <homeItem.icon className="mr-2 h-5 w-5 flex-shrink-0" />
                        <span className="group-data-[collapsible=icon]:hidden whitespace-nowrap">{homeItem.label}</span>
                      </Link>
                    </SidebarMenuButton>
                  </SidebarMenuItem>

                  <SidebarGroupLabel className="px-2 pt-2 group-data-[collapsible=icon]:pt-0">KMS</SidebarGroupLabel>
                  {kmsItems.map((item) => (
                    <SidebarMenuItem key={item.href}>
                      <SidebarMenuButton
                        asChild
                        isActive={pathname === item.href || (item.href !== '/' && pathname.startsWith(item.href) && item.href.length > '/'.length)}
                        tooltip={{children: item.label, side: 'right', align: 'center' }}
                      >
                        <Link href={item.href} className="flex items-center w-full justify-start">
                          <item.icon className="mr-2 h-5 w-5 flex-shrink-0" />
                          <span className="group-data-[collapsible=icon]:hidden whitespace-nowrap">{item.label}</span>
                        </Link>
                      </SidebarMenuButton>
                    </SidebarMenuItem>
                  ))}

                  <SidebarGroupLabel className="px-2 pt-2 group-data-[collapsible=icon]:pt-0">PKI</SidebarGroupLabel>
                  {pkiItems.map((item) => (
                    <SidebarMenuItem key={item.href}>
                      <SidebarMenuButton
                        asChild
                        isActive={pathname === item.href || (item.href !== '/' && pathname.startsWith(item.href) && item.href.length > '/'.length)}
                        tooltip={{children: item.label, side: 'right', align: 'center' }}
                      >
                        <Link href={item.href} className="flex items-center w-full justify-start">
                          <item.icon className="mr-2 h-5 w-5 flex-shrink-0" />
                          <span className="group-data-[collapsible=icon]:hidden whitespace-nowrap">{item.label}</span>
                        </Link>
                      </SidebarMenuButton>
                    </SidebarMenuItem>
                  ))}

                  <SidebarGroupLabel className="px-2 pt-2 group-data-[collapsible=icon]:pt-0">IoT</SidebarGroupLabel>
                  {iotItems.map((item) => (
                    <SidebarMenuItem key={item.href}>
                      <SidebarMenuButton
                        asChild
                        isActive={pathname === item.href || (item.href !== '/' && pathname.startsWith(item.href) && item.href.length > '/'.length)}
                        tooltip={{children: item.label, side: 'right', align: 'center' }}
                      >
                        <Link href={item.href} className="flex items-center w-full justify-start">
                          <item.icon className="mr-2 h-5 w-5 flex-shrink-0" />
                          <span className="group-data-[collapsible=icon]:hidden whitespace-nowrap">{item.label}</span>
                        </Link>
                      </SidebarMenuButton>
                    </SidebarMenuItem>
                  ))}
                  
<<<<<<< HEAD
=======
                  {/* Removed Application Settings Section
                  <SidebarGroupLabel className="px-2 pt-2 group-data-[collapsible=icon]:pt-0">Application</SidebarGroupLabel>
                   {appSettingsItems.map((item) => (
                    <SidebarMenuItem key={item.href}>
                      <SidebarMenuButton
                        asChild
                        isActive={pathname.startsWith(item.href)}
                        tooltip={{children: item.label, side: 'right', align: 'center' }}
                      >
                        <Link href={item.href} className="flex items-center w-full justify-start">
                          <item.icon className="mr-2 h-5 w-5 flex-shrink-0" />
                          <span className="group-data-[collapsible=icon]:hidden whitespace-nowrap">{item.label}</span>
                        </Link>
                      </SidebarMenuButton>
                    </SidebarMenuItem>
                  ))}
                  */}

>>>>>>> 66d9750c
                </SidebarMenu>
              </SidebarContent>
              <SidebarFooter className="p-2 mt-auto border-t border-sidebar-border">
                <CustomSidebarToggle />
                <div className="group-data-[collapsible=icon]:hidden w-full">
                    <ThemeToggle />
                </div>
                <div className="hidden group-data-[collapsible=icon]:flex justify-center w-full">
                    <ThemeToggle />
                </div>
              </SidebarFooter>
            </Sidebar>

            <SidebarInset className="flex-1 overflow-y-auto p-4 md:p-6">
              {breadcrumbItems.length > 1 && <Breadcrumbs items={breadcrumbItems} />}
              {children}
            </SidebarInset>
          </div>
        ) : (
          <div className="flex flex-1 flex-col items-center justify-center p-6 text-center">
            <ShieldCheck className="h-16 w-16 text-primary mb-6" />
            <h1 className="text-3xl font-bold mb-3">Welcome to LamassuIoT</h1>
            <p className="text-lg text-muted-foreground mb-8 max-w-md">
              Securely manage your X.509 certificates and IoT device identities. Please log in to access the dashboard.
            </p>
            <Button onClick={login} size="lg" className="px-8 py-6 text-lg">
              <LogIn className="mr-2 h-5 w-5" /> Login with Lamassu Identity
            </Button>
          </div>
        )}
      </div>
    </SidebarProvider>
  );
<<<<<<< HEAD
}
=======
};


const InnerLayout = ({ children }: { children: React.ReactNode }) => {
  const { isLoading: authIsLoading } = useAuth();
  const [clientMounted, setClientMounted] = React.useState(false);
  const pathname = usePathname();
  const searchParams = useSearchParams(); 

  React.useEffect(() => {
    setClientMounted(true);
  }, []);

  const isCallbackPage =
    pathname === '/signin-callback' ||
    pathname === '/silent-renew-callback' ||
    pathname === '/signout-callback';

  if (isCallbackPage) {
    return <>{children}</>; 
  }

  if (!clientMounted || authIsLoading) {
    return <LoadingState />;
  }

  return <MainLayoutContent>{children}</MainLayoutContent>;
};
>>>>>>> 66d9750c


export default function RootLayout({
  children,
}: {
  children: React.ReactNode;
}) {
  return (
    <html lang="en" suppressHydrationWarning>
      <head>
        <title>LamassuIoT Certificate Manager</title>
        <meta name="description" content="Manage and verify your X.509 certificates with LamassuIoT." />
        <link rel="preconnect" href="https://fonts.googleapis.com" />
        <link rel="preconnect" href="https://fonts.gstatic.com" crossOrigin="anonymous" />
        <link href="https://fonts.googleapis.com/css2?family=Inter:wght@400;600;700&display=swap" rel="stylesheet" />
      </head>
      <body className="font-body antialiased">
        <AuthProvider>
          <InnerLayout>{children}</InnerLayout>
          <Toaster />
        </AuthProvider>
      </body>
    </html>
  );
}

function CustomSidebarToggle() {
  const { open, toggleSidebar } = useSidebar();
  return (
    <SidebarMenuButton
      onClick={toggleSidebar}
      className="w-full flex items-center group-data-[collapsible=icon]:justify-center mb-2"
      tooltip={{ children: open ? "Collapse sidebar" : "Expand sidebar", side: 'right', align: 'center' }}
    >
      {open ? <ChevronsLeft /> : <ChevronsRight />}
      <span className="ml-2 group-data-[collapsible=icon]:hidden whitespace-nowrap">{open ? "Collapse" : ""}</span>
    </SidebarMenuButton>
  );
}<|MERGE_RESOLUTION|>--- conflicted
+++ resolved
@@ -1,18 +1,14 @@
 
 'use client';
 
-import './globals.css'; // From old root layout
-import { Toaster } from "@/components/ui/toaster"; // From old root layout
-import { AuthProvider, useAuth } from '@/contexts/AuthContext'; // From old root layout + useAuth
+import './globals.css'; 
+import { Toaster } from "@/components/ui/toaster"; 
+import { AuthProvider, useAuth } from '@/contexts/AuthContext'; 
 
 import React from 'react';
 import Link from 'next/link';
-<<<<<<< HEAD
-import { usePathname, useParams } from 'next/navigation';
-=======
 import { usePathname, useSearchParams }
 from 'next/navigation';
->>>>>>> 66d9750c
 import {
   SidebarProvider,
   Sidebar,
@@ -31,17 +27,11 @@
 import { Shield, FileText, Users, Landmark, ShieldCheck, HomeIcon, ChevronsLeft, ChevronsRight, Router, ServerCog, KeyRound, ScrollTextIcon, LogIn, LogOut, Loader2, Cpu } from 'lucide-react';
 import { cn } from '@/lib/utils';
 import { Breadcrumbs, type BreadcrumbItem } from '@/components/ui/breadcrumbs';
-import type { CA } from '@/lib/ca-data';
-import { findCaById } from '@/lib/ca-data'; 
 import { Button } from '@/components/ui/button';
 import { Badge } from '@/components/ui/badge';
 import { jwtDecode } from 'jwt-decode';
 import Image from 'next/image'
-<<<<<<< HEAD
-import Logo from './dashboard/lamassu_full_white.svg' // Path to logo might need adjustment after file moves by user
-=======
 import Logo from './lamassu_full_white.svg'
->>>>>>> 66d9750c
 
 interface DecodedAccessToken {
   realm_access?: {
@@ -63,56 +53,60 @@
   'devices': "Devices",
   'device-groups': "Device Groups",
   'crypto-engines': "Crypto Engines",
-<<<<<<< HEAD
-=======
   // 'settings': "Settings", // Removed
->>>>>>> 66d9750c
 };
 
-function generateBreadcrumbs(pathname: string, params: ReturnType<typeof useParams>, allCAs: CA[] | null): BreadcrumbItem[] {
+function generateBreadcrumbs(pathname: string, queryParams: URLSearchParams): BreadcrumbItem[] {
   const pathSegments = pathname.split('/').filter(segment => segment);
   const breadcrumbItems: BreadcrumbItem[] = [{ label: 'Home', href: '/' }];
 
   if (pathname === '/') {
-    return [{ label: 'Home' }]; 
-  }
-
-  let currentHref = ''; // Start from root for breadcrumbs
-
-  for (let i = 0; i < pathSegments.length; i++) { // Start loop from 0 for root segments
+    return [{ label: 'Home' }];
+  }
+
+  let currentHref = '';
+
+  for (let i = 0; i < pathSegments.length; i++) {
     const segment = pathSegments[i];
-    const isLastSegment = i === pathSegments.length - 1;
     let label = PATH_SEGMENT_TO_LABEL_MAP[segment] || segment.charAt(0).toUpperCase() + segment.slice(1);
     
     currentHref += `/${segment}`;
-
-    if (params.caId && segment === params.caId && pathSegments[i-1] === 'certificate-authorities' && allCAs) {
-      const ca = findCaById(segment, allCAs);
-      label = ca ? ca.name : segment; 
-    } else if (params.deviceId && segment === params.deviceId && pathSegments[i-1] === 'devices') {
-      label = `Device: ${segment}`; 
-    } else if (params.keyId && segment === params.keyId && pathSegments[i-2] === 'kms' && pathSegments[i-1] === 'keys') {
-      label = `Key: ${segment}`;
+    const isLastSegment = i === pathSegments.length - 1;
+    let hrefWithQuery = currentHref;
+
+    // For detail pages, try to append the relevant ID query param for navigation
+    if (segment === 'details') {
+        if (queryParams.get('caId')) hrefWithQuery += `?caId=${queryParams.get('caId')}`;
+        else if (queryParams.get('certificateId')) hrefWithQuery += `?certificateId=${queryParams.get('certificateId')}`;
+        else if (queryParams.get('keyId')) hrefWithQuery += `?keyId=${queryParams.get('keyId')}`;
+        else if (queryParams.get('deviceId')) hrefWithQuery += `?deviceId=${queryParams.get('deviceId')}`;
+    } else if (segment === 'issue-certificate' && queryParams.get('caId')) {
+        hrefWithQuery += `?caId=${queryParams.get('caId')}`;
     }
 
+
     if (isLastSegment) {
-      breadcrumbItems.push({ label });
+      breadcrumbItems.push({ label }); // No href for the last item (current page)
     } else {
-      breadcrumbItems.push({ label, href: currentHref });
+      breadcrumbItems.push({ label, href: hrefWithQuery });
     }
   }
   return breadcrumbItems;
 }
 
-// InnerLayout component to use hooks within AuthProvider context
-const InnerLayout = ({ children }: { children: React.ReactNode }) => {
+
+const LoadingState = () => (
+    <div className="flex flex-col items-center justify-center min-h-screen bg-background text-foreground w-full p-6 text-center">
+      <Loader2 className="h-16 w-16 animate-spin text-primary" />
+      <p className="mt-6 text-lg text-muted-foreground">
+        Loading authentication status...
+      </p>
+    </div>
+);
+
+const MainLayoutContent = ({ children }: { children: React.ReactNode }) => {
+  const { isAuthenticated, user, login, logout } = useAuth();
   const pathname = usePathname();
-<<<<<<< HEAD
-  const params = useParams();
-  const { user, isLoading, login, logout, isAuthenticated } = useAuth();
-  
-  const [allCAsForBreadcrumbs, setAllCAsForBreadcrumbs] = React.useState<CA[] | null>(null);
-=======
   const searchParams = useSearchParams(); 
 
   const breadcrumbItems = generateBreadcrumbs(pathname, searchParams);
@@ -127,9 +121,7 @@
       console.error("Error decoding access token:", error);
     }
   }
->>>>>>> 66d9750c
-
-  // Updated hrefs to be root-relative
+
   const homeItem = { href: '/', label: 'Home', icon: HomeIcon };
   const kmsItems = [
     { href: '/kms/keys', label: 'Keys', icon: KeyRound },
@@ -146,37 +138,9 @@
     { href: '/devices', label: 'Devices', icon: Router },
     { href: '/device-groups', label: 'Device Groups', icon: ServerCog },
   ];
-<<<<<<< HEAD
-
-  const breadcrumbItems = React.useMemo(() => {
-    return generateBreadcrumbs(pathname, params, allCAsForBreadcrumbs);
-  }, [pathname, params, allCAsForBreadcrumbs]);
-
-  let userRoles: string[] = [];
-  if (isAuthenticated() && user?.access_token) {
-    try {
-      const decodedToken = jwtDecode<DecodedAccessToken>(user.access_token);
-      if (decodedToken.realm_access && Array.isArray(decodedToken.realm_access.roles)) {
-        userRoles = decodedToken.realm_access.roles;
-      }
-    } catch (error) {
-      console.error("Error decoding access token:", error);
-    }
-  }
-
-  if (isLoading) {
-    return (
-      <div className="flex flex-col items-center justify-center min-h-screen bg-background text-foreground">
-        <Loader2 className="h-16 w-16 animate-spin text-primary" />
-        <p className="mt-6 text-lg text-muted-foreground">Loading authentication status...</p>
-      </div>
-    );
-  }
-=======
   // const appSettingsItems = [ // Removed Settings
   //   { href: '/settings', label: 'Settings', icon: SettingsIconLucide },
   // ];
->>>>>>> 66d9750c
 
   return (
     <SidebarProvider defaultOpen>
@@ -184,7 +148,7 @@
         <header className="flex h-12 items-center justify-between border-b border-primary-foreground/30 bg-primary text-primary-foreground px-4 md:px-6 sticky top-0 z-30">
           <div className="flex items-center gap-2">
             <SidebarTrigger className="md:hidden text-primary-foreground hover:bg-primary/80 hover:text-primary-foreground" />
-            <Image 
+             <Image
               src={Logo}
               height={30}
               alt="LamassuIoT Logo"
@@ -199,7 +163,7 @@
                     {userRoles.map((role: string, index: number) => (
                       <Badge
                         key={index}
-                        variant="default" 
+                        variant="default"
                         className="text-xs font-normal px-1.5 py-0.5 border-primary text-black bg-primary-foreground hover:bg-primary-foreground/80"
                       >
                         {role}
@@ -252,7 +216,7 @@
                     <SidebarMenuItem key={item.href}>
                       <SidebarMenuButton
                         asChild
-                        isActive={pathname === item.href || (item.href !== '/' && pathname.startsWith(item.href) && item.href.length > '/'.length)}
+                        isActive={pathname.startsWith(item.href)}
                         tooltip={{children: item.label, side: 'right', align: 'center' }}
                       >
                         <Link href={item.href} className="flex items-center w-full justify-start">
@@ -268,7 +232,7 @@
                     <SidebarMenuItem key={item.href}>
                       <SidebarMenuButton
                         asChild
-                        isActive={pathname === item.href || (item.href !== '/' && pathname.startsWith(item.href) && item.href.length > '/'.length)}
+                        isActive={pathname.startsWith(item.href)}
                         tooltip={{children: item.label, side: 'right', align: 'center' }}
                       >
                         <Link href={item.href} className="flex items-center w-full justify-start">
@@ -284,7 +248,7 @@
                     <SidebarMenuItem key={item.href}>
                       <SidebarMenuButton
                         asChild
-                        isActive={pathname === item.href || (item.href !== '/' && pathname.startsWith(item.href) && item.href.length > '/'.length)}
+                        isActive={pathname.startsWith(item.href)}
                         tooltip={{children: item.label, side: 'right', align: 'center' }}
                       >
                         <Link href={item.href} className="flex items-center w-full justify-start">
@@ -295,8 +259,6 @@
                     </SidebarMenuItem>
                   ))}
                   
-<<<<<<< HEAD
-=======
                   {/* Removed Application Settings Section
                   <SidebarGroupLabel className="px-2 pt-2 group-data-[collapsible=icon]:pt-0">Application</SidebarGroupLabel>
                    {appSettingsItems.map((item) => (
@@ -315,7 +277,6 @@
                   ))}
                   */}
 
->>>>>>> 66d9750c
                 </SidebarMenu>
               </SidebarContent>
               <SidebarFooter className="p-2 mt-auto border-t border-sidebar-border">
@@ -349,9 +310,6 @@
       </div>
     </SidebarProvider>
   );
-<<<<<<< HEAD
-}
-=======
 };
 
 
@@ -380,7 +338,6 @@
 
   return <MainLayoutContent>{children}</MainLayoutContent>;
 };
->>>>>>> 66d9750c
 
 
 export default function RootLayout({
@@ -419,4 +376,4 @@
       <span className="ml-2 group-data-[collapsible=icon]:hidden whitespace-nowrap">{open ? "Collapse" : ""}</span>
     </SidebarMenuButton>
   );
-}+}
